/*
 * Copyright (c) 2024, NVIDIA CORPORATION.
 *
 * Licensed under the Apache License, Version 2.0 (the "License");
 * you may not use this file except in compliance with the License.
 * You may obtain a copy of the License at
 *
 *     http://www.apache.org/licenses/LICENSE-2.0
 *
 * Unless required by applicable law or agreed to in writing, software
 * distributed under the License is distributed on an "AS IS" BASIS,
 * WITHOUT WARRANTIES OR CONDITIONS OF ANY KIND, either express or implied.
 * See the License for the specific language governing permissions and
 * limitations under the License.
 */

#include "get_json_object.hpp"

#include <cudf/column/column_device_view.cuh>
#include <cudf/column/column_factories.hpp>
#include <cudf/detail/copy.hpp>
#include <cudf/detail/get_value.cuh>
#include <cudf/detail/null_mask.hpp>
#include <cudf/detail/offsets_iterator_factory.cuh>
#include <cudf/detail/utilities/cuda.cuh>
#include <cudf/detail/utilities/vector_factories.hpp>
#include <cudf/json/json.hpp>
#include <cudf/lists/list_device_view.cuh>
#include <cudf/lists/lists_column_device_view.cuh>
#include <cudf/scalar/scalar.hpp>
#include <cudf/strings/detail/strings_children.cuh>
#include <cudf/strings/detail/utilities.hpp>
#include <cudf/strings/string_view.cuh>
#include <cudf/strings/strings_column_view.hpp>
#include <cudf/types.hpp>
#include <cudf/utilities/bit.hpp>
#include <cudf/utilities/default_stream.hpp>
#include <cudf/utilities/error.hpp>
#include <cudf/utilities/span.hpp>

#include <rmm/device_uvector.hpp>
#include <rmm/exec_policy.hpp>

#include <thrust/optional.h>
#include <thrust/pair.h>
#include <thrust/scan.h>
#include <thrust/tuple.h>

namespace spark_rapids_jni {

namespace detail {

/**
 * write JSON style
 */
enum class write_style { raw_style, quoted_style, flatten_style };

/**
 * path instruction
 */
struct path_instruction {
  __device__ inline path_instruction(path_instruction_type _type) : type(_type) {}

  path_instruction_type type;

  // used when type is named type
  cudf::string_view name;

  // used when type is index
  int index{-1};
};

/**
 * JSON generator is used to write out JSON content.
 * Because of get_json_object only outputs JSON object as a whole item,
 * it's no need to store internal state for JSON object when outputing,
 * only need to store internal state for JSON array.
 */
<<<<<<< HEAD
template <int max_json_nesting_depth = curr_max_json_nesting_depth>
=======
>>>>>>> abf48f3b
class json_generator {
 public:
  __device__ json_generator(char* _output) : output(_output), output_len(0) {}
  __device__ json_generator() : output(nullptr), output_len(0) {}

<<<<<<< HEAD
  __device__ json_generator<>& operator=(json_generator<> const& other)
  {
    this->output      = other.output;
    this->output_len  = other.output_len;
    this->array_depth = other.array_depth;
    for (size_t i = 0; i < max_json_nesting_depth; i++) {
      this->is_first_item[i] = other.is_first_item[i];
    }

    return *this;
  }

=======
>>>>>>> abf48f3b
  // create a nested child generator based on this parent generator,
  // child generator is a view, parent and child share the same byte array
  __device__ json_generator new_child_generator()
  {
    if (nullptr == output) {
      return json_generator();
    } else {
      return json_generator(output + output_len);
    }
  }

  // write [
  // add an extra comma if needed,
  // e.g.: when JSON content is: [[1,2,3]
  // writing a new [ should result: [[1,2,3],[
  __device__ void write_start_array()
  {
    try_write_comma();

<<<<<<< HEAD
    // update internal state
    if (array_depth > 0) { is_first_item[array_depth - 1] = false; }

    if (output) { *(output + output_len) = '['; }

    output_len++;
    is_first_item[array_depth] = true;
    array_depth++;
=======
    if (output) { *(output + output_len) = '['; }

    output_len++;
    array_depth++;
    // new array is empty
    is_curr_array_empty = true;
>>>>>>> abf48f3b
  }

  // write ]
  __device__ void write_end_array()
  {
    if (output) { *(output + output_len) = ']'; }
    output_len++;
<<<<<<< HEAD
    array_depth--;
=======

    // point to parent array
    array_depth--;

    // set parent array as non-empty because already had a closed child item.
    is_curr_array_empty = false;
>>>>>>> abf48f3b
  }

  // write first start array without output, only update internal state
  __device__ void write_first_start_array_without_output()
  {
    // hide the outer start array token
    // Note: do not inc output_len
<<<<<<< HEAD
    is_first_item[array_depth] = true;
    array_depth++;
  }

  // return true if it's in a array context and it's not writing the first item.
  __device__ bool need_comma() { return (array_depth > 0 && !is_first_item[array_depth - 1]); }
=======
    array_depth++;
    // new array is empty
    is_curr_array_empty = true;
  }

  // return true if it's in a array context and it's not writing the first item.
  __device__ inline bool need_comma() { return (array_depth > 0 && !is_curr_array_empty); }
>>>>>>> abf48f3b

  /**
   * write comma accroding to current generator state
   */
  __device__ void try_write_comma()
  {
    if (need_comma()) {
      // in array context and writes first item
      if (output) { *(output + output_len) = ','; }
      output_len++;
    }
  }

  /**
   * copy current structure when parsing. If current token is start
   * object/array, then copy to corresponding matched end object/array. return
   * false if JSON format is invalid return true if JSON format is valid
   */
<<<<<<< HEAD
  __device__ bool copy_current_structure(json_parser<>& parser)
=======
  __device__ bool copy_current_structure(json_parser& parser)
>>>>>>> abf48f3b
  {
    // first try add comma
    try_write_comma();

<<<<<<< HEAD
    if (array_depth > 0) { is_first_item[array_depth - 1] = false; }
=======
    if (array_depth > 0) { is_curr_array_empty = false; }
>>>>>>> abf48f3b

    if (nullptr != output) {
      auto copy_to       = output + output_len;
      auto [b, copy_len] = parser.copy_current_structure(copy_to);
      output_len += copy_len;
      return b;
    } else {
      char* copy_to      = nullptr;
      auto [b, copy_len] = parser.copy_current_structure(copy_to);
      output_len += copy_len;
      return b;
    }
  }

  /**
   * Get current text from JSON parser and then write the text
   * Note: Because JSON strings contains '\' to do escape,
   * JSON parser should do unescape to remove '\' and JSON parser
   * then can not return a pointer and length pair (char *, len),
   * For number token, JSON parser can return a pair (char *, len)
   */
<<<<<<< HEAD
  __device__ void write_raw(json_parser<>& parser)
  {
    if (array_depth > 0) { is_first_item[array_depth - 1] = false; }
=======
  __device__ void write_raw(json_parser& parser)
  {
    if (array_depth > 0) { is_curr_array_empty = false; }
>>>>>>> abf48f3b

    if (nullptr != output) {
      auto copied = parser.write_unescaped_text(output + output_len);
      output_len += copied;
    } else {
      auto len = parser.compute_unescaped_len();
      output_len += len;
    }
  }

  /**
   * write child raw value
   * e.g.:
   *
   * write_outer_array_tokens = false
   * need_comma = true
   * [1,2,3]1,2,3
   *        ^
   *        |
   *    child pointer
   * ==>>
   * [1,2,3],1,2,3
   *
   *
   * write_outer_array_tokens = true
   * need_comma = true
   *   [12,3,4
   *     ^
   *     |
   * child pointer
   * ==>>
   *   [1,[2,3,4]
   *
   * For more information about param write_outer_array_tokens, refer to
   * `write_first_start_array_without_output`
   * @param child_block_begin
   * @param child_block_len
<<<<<<< HEAD
   * @param write_outer_array_tokens whether write outer array tokens for child block
=======
   * @param write_outer_array_tokens whether write outer array tokens for child
   * block
>>>>>>> abf48f3b
   */
  __device__ void write_child_raw_value(char* child_block_begin,
                                        size_t child_block_len,
                                        bool write_outer_array_tokens)
  {
    bool insert_comma = need_comma();

<<<<<<< HEAD
    is_first_item[array_depth - 1] = false;
=======
    if (array_depth > 0) { is_curr_array_empty = false; }
>>>>>>> abf48f3b

    if (nullptr != output) {
      if (write_outer_array_tokens) {
        if (insert_comma) {
          *(child_block_begin + child_block_len + 2) = ']';
          move_forward(child_block_begin, child_block_len, 2);
          *(child_block_begin + 1) = '[';
          *(child_block_begin)     = ',';
        } else {
          *(child_block_begin + child_block_len + 1) = ']';
          move_forward(child_block_begin, child_block_len, 1);
          *(child_block_begin) = '[';
        }
      } else {
        if (insert_comma) {
          move_forward(child_block_begin, child_block_len, 1);
          *(child_block_begin) = ',';
        } else {
          // do not need comma && do not need write outer array tokens
          // do nothing, because child generator buff is directly after the
          // parent generator
        }
      }
    }

    // update length
    if (insert_comma) { output_len++; }
    if (write_outer_array_tokens) { output_len += 2; }
    output_len += child_block_len;
  }

  // move memory block forward by specified bytes
  // e.g.:  memory is: 1 2 0 0, begin is 1, len is 2, after moving,
  // memory is: 1 2 1 2.
  // e.g.:  memory is: 1 2 0 0, begin is 1, len is 1, after moving,
  // memory is: 1 1 2 0.
  // Note: should move from end to begin to avoid overwrite buffer
  __device__ void move_forward(char* begin, size_t len, int forward)
  {
<<<<<<< HEAD
=======
    // TODO copy by 8 bytes
>>>>>>> abf48f3b
    char* pos = begin + len + forward - 1;
    char* e   = begin + forward - 1;
    while (pos > e) {
      *pos = *(pos - forward);
      pos--;
    }
  }

  __device__ void reset() { output_len = 0; }

  __device__ inline size_t get_output_len() const { return output_len; }
  __device__ inline char* get_output_start_position() const { return output; }
  __device__ inline char* get_current_output_position() const { return output + output_len; }

  /**
   * generator may contain trash output, e.g.: generator writes some output,
   * then JSON format is invalid, the previous output becomes trash.
   */
  __device__ inline void set_output_len_zero() { output_len = 0; }

  __device__ inline void set_output_len(size_t len) { output_len = len; }

 private:
  char* output;
  size_t output_len;

<<<<<<< HEAD
  bool is_first_item[max_json_nesting_depth];
=======
  // whether already worte a item in current array
  // used to decide whether add a comma before writing out a new item.
  bool is_curr_array_empty;
>>>>>>> abf48f3b
  int array_depth = 0;
};

/**
 * path evaluator which can run on both CPU and GPU
 */
<<<<<<< HEAD
struct path_evaluator {
  static __device__ inline bool path_is_empty(size_t path_size) { return path_size == 0; }

  static __device__ inline bool path_match_element(path_instruction const* path_ptr,
                                                   size_t path_size,
                                                   path_instruction_type path_type0)
  {
    if (path_size < 1) { return false; }
    return path_ptr[0].type == path_type0;
  }

  static __device__ inline bool path_match_elements(path_instruction const* path_ptr,
                                                    size_t path_size,
                                                    path_instruction_type path_type0,
                                                    path_instruction_type path_type1)
  {
    if (path_size < 2) { return false; }
    return path_ptr[0].type == path_type0 && path_ptr[1].type == path_type1;
  }

  static __device__ inline bool path_match_elements(path_instruction const* path_ptr,
                                                    size_t path_size,
                                                    path_instruction_type path_type0,
                                                    path_instruction_type path_type1,
                                                    path_instruction_type path_type2,
                                                    path_instruction_type path_type3)
  {
    if (path_size < 4) { return false; }
    return path_ptr[0].type == path_type0 && path_ptr[1].type == path_type1 &&
           path_ptr[2].type == path_type2 && path_ptr[3].type == path_type3;
  }

  static __device__ inline thrust::tuple<bool, int> path_match_subscript_index(
    path_instruction const* path_ptr, size_t path_size)
  {
    auto match = path_match_elements(
      path_ptr, path_size, path_instruction_type::SUBSCRIPT, path_instruction_type::INDEX);
    if (match) {
      return thrust::make_tuple(true, path_ptr[1].index);
    } else {
      return thrust::make_tuple(false, 0);
    }
  }

  static __device__ inline thrust::tuple<bool, cudf::string_view> path_match_named(
    path_instruction const* path_ptr, size_t path_size)
  {
    auto match = path_match_element(path_ptr, path_size, path_instruction_type::NAMED);
    if (match) {
      return thrust::make_tuple(true, path_ptr[0].name);
    } else {
      return thrust::make_tuple(false, cudf::string_view());
    }
  }

  static __device__ inline thrust::tuple<bool, int> path_match_subscript_index_subscript_wildcard(
    path_instruction const* path_ptr, size_t path_size)
  {
    auto match = path_match_elements(path_ptr,
                                     path_size,
                                     path_instruction_type::SUBSCRIPT,
                                     path_instruction_type::INDEX,
                                     path_instruction_type::SUBSCRIPT,
                                     path_instruction_type::WILDCARD);
    if (match) {
      return thrust::make_tuple(true, path_ptr[1].index);
    } else {
      return thrust::make_tuple(false, 0);
    }
  }

  /**
   *
   * The following commented function is recursive version,
   * The next function below is the rewritten version,
   * Keep version here is for review purpuse, because rewritten version(iterative)
   * is not human friendly.
   *
   */
  // static __device__ bool evaluate_path(json_parser<>& p,
  //                                            json_generator<>& g,
  //                                            write_style style,
  //                                            path_instruction const* path_ptr,
  //                                            int path_size)
  // {
  //   auto token = p.get_current_token();

  //   // case (VALUE_STRING, Nil) if style == RawStyle
  //   // case path 1
  //   if (json_token::VALUE_STRING == token && path_is_empty(path_size) &&
  //       style == write_style::raw_style) {
  //     // there is no array wildcard or slice parent, emit this string without
  //     // quotes write current string in parser to generator
  //     g.write_raw(p);
  //     return true;
  //   }
  //   // case (START_ARRAY, Nil) if style == FlattenStyle
  //   // case path 2
  //   else if (json_token::START_ARRAY == token && path_is_empty(path_size) &&
  //            style == write_style::flatten_style) {
  //     // flatten this array into the parent
  //     bool dirty = false;
  //     while (json_token::END_ARRAY != p.next_token()) {
  //       // JSON validation check
  //       if (json_token::ERROR == p.get_current_token()) { return false; }

  //       dirty |= path_evaluator::evaluate_path(p, g, style, nullptr, 0);
  //     }
  //     return dirty;
  //   }
  //   // case (_, Nil)
  //   // case path 3
  //   else if (path_is_empty(path_size)) {
  //     // general case: just copy the child tree verbatim
  //     return g.copy_current_structure(p);
  //   }
  //   // case (START_OBJECT, Key :: xs)
  //   // case path 4
  //   else if (json_token::START_OBJECT == token &&
  //            path_match_element(path_ptr, path_size, path_instruction_type::KEY)) {
  //     bool dirty = false;
  //     while (json_token::END_OBJECT != p.next_token()) {
  //       // JSON validation check
  //       if (json_token::ERROR == p.get_current_token()) { return false; }

  //       if (dirty) {
  //         // once a match has been found we can skip other fields
  //         if (!p.try_skip_children()) {
  //           // JSON validation check
  //           return false;
  //         }
  //       } else {
  //         dirty = path_evaluator::evaluate_path(p, g, style, path_ptr + 1, path_size - 1);
  //       }
  //     }
  //     return dirty;
  //   }
  //   // case (START_ARRAY, Subscript :: Wildcard :: Subscript :: Wildcard :: xs)
  //   // case path 5
  //   else if (json_token::START_ARRAY == token &&
  //            path_match_elements(path_ptr,
  //                                path_size,
  //                                path_instruction_type::SUBSCRIPT,
  //                                path_instruction_type::WILDCARD,
  //                                path_instruction_type::SUBSCRIPT,
  //                                path_instruction_type::WILDCARD)) {
  //     // special handling for the non-structure preserving double wildcard
  //     // behavior in Hive
  //     bool dirty = false;
  //     g.write_start_array();
  //     while (p.next_token() != json_token::END_ARRAY) {
  //       // JSON validation check
  //       if (json_token::ERROR == p.get_current_token()) { return false; }

  //       dirty |= path_evaluator::evaluate_path(
  //         p, g, write_style::flatten_style, path_ptr + 4, path_size - 4);
  //     }
  //     g.write_end_array();
  //     return dirty;
  //   }
  //   // case (START_ARRAY, Subscript :: Wildcard :: xs) if style != QuotedStyle
  //   // case path 6
  //   else if (json_token::START_ARRAY == token &&
  //            path_match_elements(path_ptr,
  //                                path_size,
  //                                path_instruction_type::SUBSCRIPT,
  //                                path_instruction_type::WILDCARD) &&
  //            style != write_style::quoted_style) {
  //     // retain Flatten, otherwise use Quoted... cannot use Raw within an array
  //     write_style next_style = write_style::raw_style;
  //     switch (style) {
  //       case write_style::raw_style: next_style = write_style::quoted_style; break;
  //       case write_style::flatten_style: next_style = write_style::flatten_style; break;
  //       case write_style::quoted_style: next_style = write_style::quoted_style;  // never happen
  //     }

  //     // temporarily buffer child matches, the emitted json will need to be
  //     // modified slightly if there is only a single element written

  //     int dirty = 0;
  //     // create a child generator with hide outer array tokens mode.
  //     auto child_g = g.new_child_generator(/*hide_outer_array_tokens*/ true);

  //     // Note: child generator does not actually write the outer start array
  //     // token into buffer it only updates internal nested state
  //     child_g.write_start_array();

  //     while (p.next_token() != json_token::END_ARRAY) {
  //       // JSON validation check
  //       if (json_token::ERROR == p.get_current_token()) { return false; }

  //       // track the number of array elements and only emit an outer array if
  //       // we've written more than one element, this matches Hive's behavior
  //       dirty +=
  //         (path_evaluator::evaluate_path(p, child_g, next_style, path_ptr + 2, path_size - 2) ? 1
  //                                                                                             :
  //                                                                                             0);
  //     }

  //     // Note: child generator does not actually write the outer end array token
  //     // into buffer it only updates internal nested state
  //     child_g.write_end_array();

  //     char* child_g_start = child_g.get_output_start_position();
  //     size_t child_g_len  = child_g.get_output_len();  // len already excluded outer [ ]

  //     if (dirty > 1) {
  //       // add outer array tokens
  //       g.write_child_raw_value(child_g_start, child_g_len, true);
  //     } else if (dirty == 1) {
  //       // remove outer array tokens
  //       g.write_child_raw_value(child_g_start, child_g_len, false);
  //     }  // else do not write anything

  //     return dirty > 0;
  //   }
  //   // case (START_ARRAY, Subscript :: Wildcard :: xs)
  //   // case path 7
  //   else if (json_token::START_ARRAY == token &&
  //            path_match_elements(path_ptr,
  //                                path_size,
  //                                path_instruction_type::SUBSCRIPT,
  //                                path_instruction_type::WILDCARD)) {
  //     bool dirty = false;
  //     g.write_start_array();
  //     while (p.next_token() != json_token::END_ARRAY) {
  //       // JSON validation check
  //       if (json_token::ERROR == p.get_current_token()) { return false; }

  //       // wildcards can have multiple matches, continually update the dirty
  //       // count
  //       dirty |= path_evaluator::evaluate_path(
  //         p, g, write_style::quoted_style, path_ptr + 2, path_size - 2);
  //     }
  //     g.write_end_array();

  //     return dirty;
  //   }
  //   /* case (START_ARRAY, Subscript :: Index(idx) :: (xs@Subscript :: Wildcard :: _)) */
  //   // case path 8
  //   else if (json_token::START_ARRAY == token &&
  //            thrust::get<0>(path_match_subscript_index_subscript_wildcard(path_ptr, path_size)))
  //            {
  //     int idx = thrust::get<1>(path_match_subscript_index_subscript_wildcard(path_ptr,
  //     path_size)); p.next_token();
  //     // JSON validation check
  //     if (json_token::ERROR == p.get_current_token()) { return false; }

  //     int i = idx;
  //     while (i >= 0) {
  //       if (p.get_current_token() == json_token::END_ARRAY) {
  //         // terminate, nothing has been written
  //         return false;
  //       }
  //       if (0 == i) {
  //         bool dirty = path_evaluator::evaluate_path(
  //           p, g, write_style::quoted_style, path_ptr + 2, path_size - 2);
  //         while (p.next_token() != json_token::END_ARRAY) {
  //           // JSON validation check
  //           if (json_token::ERROR == p.get_current_token()) { return false; }

  //           // advance the token stream to the end of the array
  //           if (!p.try_skip_children()) { return false; }
  //         }
  //         return dirty;
  //       } else {
  //         // i > 0
  //         if (!p.try_skip_children()) { return false; }

  //         p.next_token();
  //         // JSON validation check
  //         if (json_token::ERROR == p.get_current_token()) { return false; }
  //       }
  //       --i;
  //     }
  //     // path parser guarantees idx >= 0
  //     // will never reach to here
  //     return false;
  //   }
  //   // case (START_ARRAY, Subscript :: Index(idx) :: xs)
  //   // case path 9
  //   else if (json_token::START_ARRAY == token &&
  //            thrust::get<0>(path_match_subscript_index(path_ptr, path_size))) {
  //     int idx = thrust::get<1>(path_match_subscript_index(path_ptr, path_size));
  //     p.next_token();
  //     // JSON validation check
  //     if (json_token::ERROR == p.get_current_token()) { return false; }

  //     int i = idx;
  //     while (i >= 0) {
  //       if (p.get_current_token() == json_token::END_ARRAY) {
  //         // terminate, nothing has been written
  //         return false;
  //       }
  //       if (0 == i) {
  //         bool dirty = path_evaluator::evaluate_path(p, g, style, path_ptr + 2, path_size - 2);
  //         while (p.next_token() != json_token::END_ARRAY) {
  //           // JSON validation check
  //           if (json_token::ERROR == p.get_current_token()) { return false; }

  //           // advance the token stream to the end of the array
  //           if (!p.try_skip_children()) { return false; }
  //         }
  //         return dirty;
  //       } else {
  //         // i > 0
  //         if (!p.try_skip_children()) { return false; }

  //         p.next_token();
  //         // JSON validation check
  //         if (json_token::ERROR == p.get_current_token()) { return false; }
  //       }
  //       --i;
  //     }
  //     // path parser guarantees idx >= 0
  //     // will never reach to here
  //     return false;
  //   }
  //   // case (FIELD_NAME, Named(name) :: xs) if p.getCurrentName == name
  //   // case path 10
  //   else if (json_token::FIELD_NAME == token &&
  //            thrust::get<0>(path_match_named(path_ptr, path_size)) &&
  //            p.match_current_field_name(thrust::get<1>(path_match_named(path_ptr, path_size)))) {
  //     if (p.next_token() != json_token::VALUE_NULL) {
  //       // JSON validation check
  //       if (json_token::ERROR == p.get_current_token()) { return false; }

  //       return path_evaluator::evaluate_path(p, g, style, path_ptr + 1, path_size - 1);
  //     } else {
  //       return false;
  //     }
  //   }
  //   // case (FIELD_NAME, Wildcard :: xs)
  //   // case path 11
  //   else if (json_token::FIELD_NAME == token &&
  //            path_match_element(path_ptr, path_size, path_instruction_type::WILDCARD)) {
  //     p.next_token();
  //     // JSON validation check
  //     if (json_token::ERROR == p.get_current_token()) { return false; }

  //     return path_evaluator::evaluate_path(p, g, style, path_ptr + 1, path_size - 1);
  //   }
  //   // case _ =>
  //   // case path 12
  //   else {
  //     if (!p.try_skip_children()) { return false; }
  //     return false;
  //   }
  // }

  /**
   *
   * This function is rewritten from above commented recursive function.
   * this function is equivalent to the above commented recursive function.
   */
  static __device__ bool evaluate_path(json_parser<>& p,
                                       json_generator<>& root_g,
                                       write_style root_style,
                                       path_instruction const* root_path_ptr,
                                       int root_path_size)
  {
    // manually maintained context stack in lieu of calling evaluate_path recursively.
    struct context {
      // current token
      json_token token;

      // which case path that this task is from
      int case_path;

      // used to save current generator
      json_generator<> g;

      write_style style;
      path_instruction const* path_ptr;
      int path_size;

      // is this context task is done
      bool task_is_done = false;

      // whether written output
      // if dirty > 0, indicates success
      int dirty = 0;

      // for some case paths
      bool is_first_enter = true;

      // used to save child JSON generator for case path 8
      json_generator<> child_g;

      __device__ context()
        : token(json_token::INIT),
          case_path(-1),
          g(json_generator<>()),
          style(write_style::raw_style),
          path_ptr(nullptr),
          path_size(0)
      {
      }

      __device__ context(json_token _token,
                         int _case_path,
                         json_generator<> _g,
                         write_style _style,
                         path_instruction const* _path_ptr,
                         int _path_size)
        : token(_token),
          case_path(_case_path),
          g(_g),
          style(_style),
          path_ptr(_path_ptr),
          path_size(_path_size)
      {
      }

      __device__ context& operator=(context const&) = default;
    };

    // path max depth limitation
    // There is a same constant in JSONUtil.java, keep them consistent when changing
    constexpr int max_path_depth = 32;

    // stack
    context stack[max_path_depth];
    int stack_pos = 0;

    // push context function
    auto push_context = [&stack, &stack_pos](json_token _token,
                                             int _case_path,
                                             json_generator<> _g,
                                             write_style _style,
                                             path_instruction const* _path_ptr,
                                             int _path_size) {
      if (stack_pos == max_path_depth - 1) { return false; }
      stack[stack_pos++] = context(_token, _case_path, _g, _style, _path_ptr, _path_size);
      return true;
    };

    // push context function
    auto push_ctx = [&stack, &stack_pos](context ctx) {
      if (stack_pos == max_path_depth - 1) { return false; }
      stack[stack_pos++] = ctx;
      return true;
    };

    // pop context function
    auto pop_context = [&stack, &stack_pos](context& c) {
      if (stack_pos > 0) {
        c = stack[--stack_pos];
        return true;
      }
      return false;
    };

    // put the first context task
    push_context(p.get_current_token(), -1, root_g, root_style, root_path_ptr, root_path_size);

    // current context task
    context ctx;

    // parent context task
    context p_ctx;

    while (pop_context(ctx)) {
      if (!ctx.task_is_done) {
        // task is not done.

        // case (VALUE_STRING, Nil) if style == RawStyle
        // case path 1
        if (json_token::VALUE_STRING == ctx.token && path_is_empty(ctx.path_size) &&
            ctx.style == write_style::raw_style) {
          // there is no array wildcard or slice parent, emit this string without
          // quotes write current string in parser to generator
          ctx.g.write_raw(p);
          ctx.dirty        = 1;
          ctx.task_is_done = true;
          push_ctx(ctx);
        }
        // case (START_ARRAY, Nil) if style == FlattenStyle
        // case path 2
        else if (json_token::START_ARRAY == ctx.token && path_is_empty(ctx.path_size) &&
                 ctx.style == write_style::flatten_style) {
          // flatten this array into the parent
          if (json_token::END_ARRAY != p.next_token()) {
            // JSON validation check
            if (json_token::ERROR == p.get_current_token()) { return false; }
            // push back task
            push_ctx(ctx);
            // add child task
            push_context(p.get_current_token(), 2, ctx.g, ctx.style, nullptr, 0);
          } else {
            // END_ARRAY
            ctx.task_is_done = true;
            push_ctx(ctx);
          }
        }
        // case (_, Nil)
        // case path 3
        else if (path_is_empty(ctx.path_size)) {
          // general case: just copy the child tree verbatim
          if (!(ctx.g.copy_current_structure(p))) {
            // JSON validation check
            return false;
          }
          ctx.dirty        = 1;
          ctx.task_is_done = true;
          push_ctx(ctx);
        }
        // case (START_OBJECT, Key :: xs)
        // case path 4
        else if (json_token::START_OBJECT == ctx.token &&
                 path_match_element(ctx.path_ptr, ctx.path_size, path_instruction_type::KEY)) {
          if (json_token::END_OBJECT != p.next_token()) {
            // JSON validation check
            if (json_token::ERROR == p.get_current_token()) { return false; }

            if (ctx.dirty > 0) {
              // once a match has been found we can skip other fields
              if (!p.try_skip_children()) {
                // JSON validation check
                return false;
              }
              push_ctx(ctx);
            } else {
              // need to try more children
              push_ctx(ctx);
              push_context(
                p.get_current_token(), 4, ctx.g, ctx.style, ctx.path_ptr + 1, ctx.path_size - 1);
            }
          } else {
            ctx.task_is_done = true;
            push_ctx(ctx);
          }
        }
        // case (START_ARRAY, Subscript :: Wildcard :: Subscript :: Wildcard :: xs)
        // case path 5
        else if (json_token::START_ARRAY == ctx.token &&
                 path_match_elements(ctx.path_ptr,
                                     ctx.path_size,
                                     path_instruction_type::SUBSCRIPT,
                                     path_instruction_type::WILDCARD,
                                     path_instruction_type::SUBSCRIPT,
                                     path_instruction_type::WILDCARD)) {
          // special handling for the non-structure preserving double wildcard
          // behavior in Hive
          if (ctx.is_first_enter) {
            ctx.is_first_enter = false;
            ctx.g.write_start_array();
          }

          if (p.next_token() != json_token::END_ARRAY) {
            // JSON validation check
            if (json_token::ERROR == p.get_current_token()) { return false; }
            push_ctx(ctx);
            push_context(p.get_current_token(),
                         5,
                         ctx.g,
                         write_style::flatten_style,
                         ctx.path_ptr + 4,
                         ctx.path_size - 4);
          } else {
            ctx.g.write_end_array();
            ctx.task_is_done = true;
            push_ctx(ctx);
          }
        }
        // case (START_ARRAY, Subscript :: Wildcard :: xs) if style != QuotedStyle
        // case path 6
        else if (json_token::START_ARRAY == ctx.token &&
                 path_match_elements(ctx.path_ptr,
                                     ctx.path_size,
                                     path_instruction_type::SUBSCRIPT,
                                     path_instruction_type::WILDCARD) &&
                 ctx.style != write_style::quoted_style) {
          // retain Flatten, otherwise use Quoted... cannot use Raw within an array
          write_style next_style = write_style::raw_style;
          switch (ctx.style) {
            case write_style::raw_style: next_style = write_style::quoted_style; break;
            case write_style::flatten_style: next_style = write_style::flatten_style; break;
            case write_style::quoted_style: next_style = write_style::quoted_style;  // never happen
          }

          // temporarily buffer child matches, the emitted json will need to be
          // modified slightly if there is only a single element written

          json_generator<> child_g;
          if (ctx.is_first_enter) {
            ctx.is_first_enter = false;
            // create a child generator with hide outer array tokens mode.
            child_g = ctx.g.new_child_generator();
            // write first [ without output, without update len, only update internal state
            child_g.write_first_start_array_without_output();
          } else {
            child_g = ctx.child_g;
          }

          if (p.next_token() != json_token::END_ARRAY) {
            // JSON validation check
            if (json_token::ERROR == p.get_current_token()) { return false; }

            push_ctx(ctx);
            // track the number of array elements and only emit an outer array if
            // we've written more than one element, this matches Hive's behavior
            push_context(
              p.get_current_token(), 6, child_g, next_style, ctx.path_ptr + 2, ctx.path_size - 2);
          } else {
            char* child_g_start = child_g.get_output_start_position();
            size_t child_g_len  = child_g.get_output_len();

            if (ctx.dirty > 1) {
              // add outer array tokens
              ctx.g.write_child_raw_value(
                child_g_start, child_g_len, /* write_outer_array_tokens */ true);
              ctx.task_is_done = true;
              push_ctx(ctx);
            } else if (ctx.dirty == 1) {
              // remove outer array tokens
              ctx.g.write_child_raw_value(
                child_g_start, child_g_len, /* write_outer_array_tokens */ false);
              ctx.task_is_done = true;
              push_ctx(ctx);
            }  // else do not write anything
          }
        }
        // case (START_ARRAY, Subscript :: Wildcard :: xs)
        // case path 7
        else if (json_token::START_ARRAY == ctx.token &&
                 path_match_elements(ctx.path_ptr,
                                     ctx.path_size,
                                     path_instruction_type::SUBSCRIPT,
                                     path_instruction_type::WILDCARD)) {
          if (ctx.is_first_enter) {
            ctx.is_first_enter = false;
            ctx.g.write_start_array();
          }

          if (p.next_token() != json_token::END_ARRAY) {
            // JSON validation check
            if (json_token::ERROR == p.get_current_token()) { return false; }

            // wildcards can have multiple matches, continually update the dirty
            // count
            push_ctx(ctx);
            push_context(p.get_current_token(),
                         7,
                         ctx.g,
                         write_style::quoted_style,
                         ctx.path_ptr + 2,
                         ctx.path_size - 2);
          } else {
            ctx.g.write_end_array();
            ctx.task_is_done = true;
            push_ctx(ctx);
          }
        }
        /* case (START_ARRAY, Subscript :: Index(idx) :: (xs@Subscript :: Wildcard :: _)) */
        // case path 8
        else if (json_token::START_ARRAY == ctx.token &&
                 thrust::get<0>(
                   path_match_subscript_index_subscript_wildcard(ctx.path_ptr, ctx.path_size))) {
          int idx = thrust::get<1>(
            path_match_subscript_index_subscript_wildcard(ctx.path_ptr, ctx.path_size));

          p.next_token();
          // JSON validation check
          if (json_token::ERROR == p.get_current_token()) { return false; }
          ctx.is_first_enter = false;

          int i = idx;
          while (i > 0) {
            if (p.get_current_token() == json_token::END_ARRAY) {
              // terminate, nothing has been written
              return false;
            }

            if (!p.try_skip_children()) { return false; }

            p.next_token();
            // JSON validation check
            if (json_token::ERROR == p.get_current_token()) { return false; }

            --i;
          }

          // i == 0
          push_ctx(ctx);
          push_context(p.get_current_token(),
                       8,
=======
__device__ inline bool path_is_empty(size_t path_size) { return path_size == 0; }

__device__ inline bool path_match_element(path_instruction const* path_ptr,
                                          size_t path_size,
                                          path_instruction_type path_type0)
{
  if (path_size < 1) { return false; }
  return path_ptr[0].type == path_type0;
}

__device__ inline bool path_match_elements(path_instruction const* path_ptr,
                                           size_t path_size,
                                           path_instruction_type path_type0,
                                           path_instruction_type path_type1)
{
  if (path_size < 2) { return false; }
  return path_ptr[0].type == path_type0 && path_ptr[1].type == path_type1;
}

__device__ inline bool path_match_elements(path_instruction const* path_ptr,
                                           size_t path_size,
                                           path_instruction_type path_type0,
                                           path_instruction_type path_type1,
                                           path_instruction_type path_type2,
                                           path_instruction_type path_type3)
{
  if (path_size < 4) { return false; }
  return path_ptr[0].type == path_type0 && path_ptr[1].type == path_type1 &&
         path_ptr[2].type == path_type2 && path_ptr[3].type == path_type3;
}

__device__ inline thrust::tuple<bool, int> path_match_subscript_index(
  path_instruction const* path_ptr, size_t path_size)
{
  auto match = path_match_elements(
    path_ptr, path_size, path_instruction_type::SUBSCRIPT, path_instruction_type::INDEX);
  if (match) {
    return thrust::make_tuple(true, path_ptr[1].index);
  } else {
    return thrust::make_tuple(false, 0);
  }
}

__device__ inline thrust::tuple<bool, cudf::string_view> path_match_named(
  path_instruction const* path_ptr, size_t path_size)
{
  auto match = path_match_element(path_ptr, path_size, path_instruction_type::NAMED);
  if (match) {
    return thrust::make_tuple(true, path_ptr[0].name);
  } else {
    return thrust::make_tuple(false, cudf::string_view());
  }
}

__device__ inline thrust::tuple<bool, int> path_match_subscript_index_subscript_wildcard(
  path_instruction const* path_ptr, size_t path_size)
{
  auto match = path_match_elements(path_ptr,
                                   path_size,
                                   path_instruction_type::SUBSCRIPT,
                                   path_instruction_type::INDEX,
                                   path_instruction_type::SUBSCRIPT,
                                   path_instruction_type::WILDCARD);
  if (match) {
    return thrust::make_tuple(true, path_ptr[1].index);
  } else {
    return thrust::make_tuple(false, 0);
  }
}

/**
 *
 * The following commented function is recursive version,
 * The next function below is the rewritten version,
 * Keep version here is for review purpuse, because rewritten version(iterative)
 * is not human friendly.
 *
 */
// __device__ bool evaluate_path(json_parser& p,
//                                            json_generator& g,
//                                            write_style style,
//                                            path_instruction const* path_ptr,
//                                            int path_size)
// {
//   auto token = p.get_current_token();

//   // case (VALUE_STRING, Nil) if style == RawStyle
//   // case path 1
//   if (json_token::VALUE_STRING == token && path_is_empty(path_size) &&
//       style == write_style::raw_style) {
//     // there is no array wildcard or slice parent, emit this string without
//     // quotes write current string in parser to generator
//     g.write_raw(p);
//     return true;
//   }
//   // case (START_ARRAY, Nil) if style == FlattenStyle
//   // case path 2
//   else if (json_token::START_ARRAY == token && path_is_empty(path_size) &&
//            style == write_style::flatten_style) {
//     // flatten this array into the parent
//     bool dirty = false;
//     while (json_token::END_ARRAY != p.next_token()) {
//       // JSON validation check
//       if (json_token::ERROR == p.get_current_token()) { return false; }

//       dirty |= path_evaluator::evaluate_path(p, g, style, nullptr, 0);
//     }
//     return dirty;
//   }
//   // case (_, Nil)
//   // case path 3
//   else if (path_is_empty(path_size)) {
//     // general case: just copy the child tree verbatim
//     return g.copy_current_structure(p);
//   }
//   // case (START_OBJECT, Key :: xs)
//   // case path 4
//   else if (json_token::START_OBJECT == token &&
//            path_match_element(path_ptr, path_size, path_instruction_type::KEY)) {
//     bool dirty = false;
//     while (json_token::END_OBJECT != p.next_token()) {
//       // JSON validation check
//       if (json_token::ERROR == p.get_current_token()) { return false; }

//       if (dirty) {
//         // once a match has been found we can skip other fields
//         if (!p.try_skip_children()) {
//           // JSON validation check
//           return false;
//         }
//       } else {
//         dirty = path_evaluator::evaluate_path(p, g, style, path_ptr + 1, path_size - 1);
//       }
//     }
//     return dirty;
//   }
//   // case (START_ARRAY, Subscript :: Wildcard :: Subscript :: Wildcard :: xs)
//   // case path 5
//   else if (json_token::START_ARRAY == token &&
//            path_match_elements(path_ptr,
//                                path_size,
//                                path_instruction_type::SUBSCRIPT,
//                                path_instruction_type::WILDCARD,
//                                path_instruction_type::SUBSCRIPT,
//                                path_instruction_type::WILDCARD)) {
//     // special handling for the non-structure preserving double wildcard
//     // behavior in Hive
//     bool dirty = false;
//     g.write_start_array();
//     while (p.next_token() != json_token::END_ARRAY) {
//       // JSON validation check
//       if (json_token::ERROR == p.get_current_token()) { return false; }

//       dirty |= path_evaluator::evaluate_path(
//         p, g, write_style::flatten_style, path_ptr + 4, path_size - 4);
//     }
//     g.write_end_array();
//     return dirty;
//   }
//   // case (START_ARRAY, Subscript :: Wildcard :: xs) if style != QuotedStyle
//   // case path 6
//   else if (json_token::START_ARRAY == token &&
//            path_match_elements(path_ptr,
//                                path_size,
//                                path_instruction_type::SUBSCRIPT,
//                                path_instruction_type::WILDCARD) &&
//            style != write_style::quoted_style) {
//     // retain Flatten, otherwise use Quoted... cannot use Raw within an array
//     write_style next_style = write_style::raw_style;
//     switch (style) {
//       case write_style::raw_style: next_style = write_style::quoted_style; break;
//       case write_style::flatten_style: next_style = write_style::flatten_style; break;
//       case write_style::quoted_style: next_style = write_style::quoted_style;  // never happen
//     }

//     // temporarily buffer child matches, the emitted json will need to be
//     // modified slightly if there is only a single element written

//     int dirty = 0;
//     // create a child generator with hide outer array tokens mode.
//     auto child_g = g.new_child_generator(/*hide_outer_array_tokens*/ true);

//     // Note: child generator does not actually write the outer start array
//     // token into buffer it only updates internal nested state
//     child_g.write_start_array();

//     while (p.next_token() != json_token::END_ARRAY) {
//       // JSON validation check
//       if (json_token::ERROR == p.get_current_token()) { return false; }

//       // track the number of array elements and only emit an outer array if
//       // we've written more than one element, this matches Hive's behavior
//       dirty +=
//         (path_evaluator::evaluate_path(p, child_g, next_style, path_ptr + 2, path_size - 2) ? 1
//                                                                                             :
//                                                                                             0);
//     }

//     // Note: child generator does not actually write the outer end array token
//     // into buffer it only updates internal nested state
//     child_g.write_end_array();

//     char* child_g_start = child_g.get_output_start_position();
//     size_t child_g_len  = child_g.get_output_len();  // len already excluded outer [ ]

//     if (dirty > 1) {
//       // add outer array tokens
//       g.write_child_raw_value(child_g_start, child_g_len, true);
//     } else if (dirty == 1) {
//       // remove outer array tokens
//       g.write_child_raw_value(child_g_start, child_g_len, false);
//     }  // else do not write anything

//     return dirty > 0;
//   }
//   // case (START_ARRAY, Subscript :: Wildcard :: xs)
//   // case path 7
//   else if (json_token::START_ARRAY == token &&
//            path_match_elements(path_ptr,
//                                path_size,
//                                path_instruction_type::SUBSCRIPT,
//                                path_instruction_type::WILDCARD)) {
//     bool dirty = false;
//     g.write_start_array();
//     while (p.next_token() != json_token::END_ARRAY) {
//       // JSON validation check
//       if (json_token::ERROR == p.get_current_token()) { return false; }

//       // wildcards can have multiple matches, continually update the dirty
//       // count
//       dirty |= path_evaluator::evaluate_path(
//         p, g, write_style::quoted_style, path_ptr + 2, path_size - 2);
//     }
//     g.write_end_array();

//     return dirty;
//   }
//   /* case (START_ARRAY, Subscript :: Index(idx) :: (xs@Subscript :: Wildcard :: _)) */
//   // case path 8
//   else if (json_token::START_ARRAY == token &&
//            thrust::get<0>(path_match_subscript_index_subscript_wildcard(path_ptr, path_size)))
//            {
//     int idx = thrust::get<1>(path_match_subscript_index_subscript_wildcard(path_ptr,
//     path_size)); p.next_token();
//     // JSON validation check
//     if (json_token::ERROR == p.get_current_token()) { return false; }

//     int i = idx;
//     while (i >= 0) {
//       if (p.get_current_token() == json_token::END_ARRAY) {
//         // terminate, nothing has been written
//         return false;
//       }
//       if (0 == i) {
//         bool dirty = path_evaluator::evaluate_path(
//           p, g, write_style::quoted_style, path_ptr + 2, path_size - 2);
//         while (p.next_token() != json_token::END_ARRAY) {
//           // JSON validation check
//           if (json_token::ERROR == p.get_current_token()) { return false; }

//           // advance the token stream to the end of the array
//           if (!p.try_skip_children()) { return false; }
//         }
//         return dirty;
//       } else {
//         // i > 0
//         if (!p.try_skip_children()) { return false; }

//         p.next_token();
//         // JSON validation check
//         if (json_token::ERROR == p.get_current_token()) { return false; }
//       }
//       --i;
//     }
//     // path parser guarantees idx >= 0
//     // will never reach to here
//     return false;
//   }
//   // case (START_ARRAY, Subscript :: Index(idx) :: xs)
//   // case path 9
//   else if (json_token::START_ARRAY == token &&
//            thrust::get<0>(path_match_subscript_index(path_ptr, path_size))) {
//     int idx = thrust::get<1>(path_match_subscript_index(path_ptr, path_size));
//     p.next_token();
//     // JSON validation check
//     if (json_token::ERROR == p.get_current_token()) { return false; }

//     int i = idx;
//     while (i >= 0) {
//       if (p.get_current_token() == json_token::END_ARRAY) {
//         // terminate, nothing has been written
//         return false;
//       }
//       if (0 == i) {
//         bool dirty = path_evaluator::evaluate_path(p, g, style, path_ptr + 2, path_size - 2);
//         while (p.next_token() != json_token::END_ARRAY) {
//           // JSON validation check
//           if (json_token::ERROR == p.get_current_token()) { return false; }

//           // advance the token stream to the end of the array
//           if (!p.try_skip_children()) { return false; }
//         }
//         return dirty;
//       } else {
//         // i > 0
//         if (!p.try_skip_children()) { return false; }

//         p.next_token();
//         // JSON validation check
//         if (json_token::ERROR == p.get_current_token()) { return false; }
//       }
//       --i;
//     }
//     // path parser guarantees idx >= 0
//     // will never reach to here
//     return false;
//   }
//   // case (FIELD_NAME, Named(name) :: xs) if p.getCurrentName == name
//   // case path 10
//   else if (json_token::FIELD_NAME == token &&
//            thrust::get<0>(path_match_named(path_ptr, path_size)) &&
//            p.match_current_field_name(thrust::get<1>(path_match_named(path_ptr, path_size)))) {
//     if (p.next_token() != json_token::VALUE_NULL) {
//       // JSON validation check
//       if (json_token::ERROR == p.get_current_token()) { return false; }

//       return path_evaluator::evaluate_path(p, g, style, path_ptr + 1, path_size - 1);
//     } else {
//       return false;
//     }
//   }
//   // case (FIELD_NAME, Wildcard :: xs)
//   // case path 11
//   else if (json_token::FIELD_NAME == token &&
//            path_match_element(path_ptr, path_size, path_instruction_type::WILDCARD)) {
//     p.next_token();
//     // JSON validation check
//     if (json_token::ERROR == p.get_current_token()) { return false; }

//     return path_evaluator::evaluate_path(p, g, style, path_ptr + 1, path_size - 1);
//   }
//   // case _ =>
//   // case path 12
//   else {
//     if (!p.try_skip_children()) { return false; }
//     return false;
//   }
// }

/**
 *
 * This function is rewritten from above commented recursive function.
 * this function is equivalent to the above commented recursive function.
 */
__device__ bool evaluate_path(json_parser& p,
                              json_generator& root_g,
                              write_style root_style,
                              path_instruction const* root_path_ptr,
                              int root_path_size)
{
  // manually maintained context stack in lieu of calling evaluate_path recursively.
  struct context {
    // current token
    json_token token;

    // which case path that this task is from
    int case_path;

    // used to save current generator
    json_generator g;

    write_style style;
    path_instruction const* path_ptr;
    int path_size;

    // is this context task is done
    bool task_is_done;

    // whether written output
    // if dirty > 0, indicates success
    int dirty;

    // for some case paths
    bool is_first_enter;

    // used to save child JSON generator for case path 8
    json_generator child_g;
  };

  // path max depth limitation
  // There is a same constant in JSONUtil.java, keep them consistent when changing
  // Note: Spark-Rapids should guarantee the path depth is less or equal to this limit,
  // or GPU reports cudaErrorIllegalAddress
  constexpr int max_path_depth = 16;

  // define stack; plus 1 indicates root context task needs an extra memory
  context stack[max_path_depth + 1];
  int stack_pos = 0;

  // push context function
  auto push_context = [&stack, &stack_pos](json_token _token,
                                           int _case_path,
                                           json_generator _g,
                                           write_style _style,
                                           path_instruction const* _path_ptr,
                                           int _path_size) {
    // no need to check stack is full
    // because Spark-Rapids already checked maximum length of `path_instruction`
    auto& ctx          = stack[stack_pos];
    ctx.token          = _token;
    ctx.case_path      = _case_path;
    ctx.g              = _g;
    ctx.style          = _style;
    ctx.path_ptr       = _path_ptr;
    ctx.path_size      = _path_size;
    ctx.task_is_done   = false;
    ctx.dirty          = 0;
    ctx.is_first_enter = true;

    stack_pos++;
  };

  // put the first context task
  push_context(p.get_current_token(), -1, root_g, root_style, root_path_ptr, root_path_size);

  while (stack_pos > 0) {
    auto& ctx = stack[stack_pos - 1];
    if (!ctx.task_is_done) {
      // task is not done.

      // case (VALUE_STRING, Nil) if style == RawStyle
      // case path 1
      if (json_token::VALUE_STRING == ctx.token && path_is_empty(ctx.path_size) &&
          ctx.style == write_style::raw_style) {
        // there is no array wildcard or slice parent, emit this string without
        // quotes write current string in parser to generator
        ctx.g.write_raw(p);
        ctx.dirty        = 1;
        ctx.task_is_done = true;
      }
      // case (START_ARRAY, Nil) if style == FlattenStyle
      // case path 2
      else if (json_token::START_ARRAY == ctx.token && path_is_empty(ctx.path_size) &&
               ctx.style == write_style::flatten_style) {
        // flatten this array into the parent
        if (json_token::END_ARRAY != p.next_token()) {
          // JSON validation check
          if (json_token::ERROR == p.get_current_token()) { return false; }
          // push back task
          // add child task
          push_context(p.get_current_token(), 2, ctx.g, ctx.style, nullptr, 0);
        } else {
          // END_ARRAY
          ctx.task_is_done = true;
        }
      }
      // case (_, Nil)
      // case path 3
      else if (path_is_empty(ctx.path_size)) {
        // general case: just copy the child tree verbatim
        if (!(ctx.g.copy_current_structure(p))) {
          // JSON validation check
          return false;
        }
        ctx.dirty        = 1;
        ctx.task_is_done = true;
      }
      // case (START_OBJECT, Key :: xs)
      // case path 4
      else if (json_token::START_OBJECT == ctx.token &&
               path_match_element(ctx.path_ptr, ctx.path_size, path_instruction_type::KEY)) {
        if (json_token::END_OBJECT != p.next_token()) {
          // JSON validation check
          if (json_token::ERROR == p.get_current_token()) { return false; }

          if (ctx.dirty > 0) {
            // once a match has been found we can skip other fields
            if (!p.try_skip_children()) {
              // JSON validation check
              return false;
            }
          } else {
            // need to try more children
            push_context(
              p.get_current_token(), 4, ctx.g, ctx.style, ctx.path_ptr + 1, ctx.path_size - 1);
          }
        } else {
          ctx.task_is_done = true;
        }
      }
      // case (START_ARRAY, Subscript :: Wildcard :: Subscript :: Wildcard :: xs)
      // case path 5
      else if (json_token::START_ARRAY == ctx.token &&
               path_match_elements(ctx.path_ptr,
                                   ctx.path_size,
                                   path_instruction_type::SUBSCRIPT,
                                   path_instruction_type::WILDCARD,
                                   path_instruction_type::SUBSCRIPT,
                                   path_instruction_type::WILDCARD)) {
        // special handling for the non-structure preserving double wildcard
        // behavior in Hive
        if (ctx.is_first_enter) {
          ctx.is_first_enter = false;
          ctx.g.write_start_array();
        }

        if (p.next_token() != json_token::END_ARRAY) {
          // JSON validation check
          if (json_token::ERROR == p.get_current_token()) { return false; }
          push_context(p.get_current_token(),
                       5,
                       ctx.g,
                       write_style::flatten_style,
                       ctx.path_ptr + 4,
                       ctx.path_size - 4);
        } else {
          ctx.g.write_end_array();
          ctx.task_is_done = true;
        }
      }
      // case (START_ARRAY, Subscript :: Wildcard :: xs) if style != QuotedStyle
      // case path 6
      else if (json_token::START_ARRAY == ctx.token &&
               path_match_elements(ctx.path_ptr,
                                   ctx.path_size,
                                   path_instruction_type::SUBSCRIPT,
                                   path_instruction_type::WILDCARD) &&
               ctx.style != write_style::quoted_style) {
        // retain Flatten, otherwise use Quoted... cannot use Raw within an array
        write_style next_style = write_style::raw_style;
        switch (ctx.style) {
          case write_style::raw_style: next_style = write_style::quoted_style; break;
          case write_style::flatten_style: next_style = write_style::flatten_style; break;
          case write_style::quoted_style: next_style = write_style::quoted_style;  // never happen
        }

        // temporarily buffer child matches, the emitted json will need to be
        // modified slightly if there is only a single element written

        json_generator child_g;
        if (ctx.is_first_enter) {
          ctx.is_first_enter = false;
          // create a child generator with hide outer array tokens mode.
          child_g = ctx.g.new_child_generator();
          // write first [ without output, without update len, only update internal state
          child_g.write_first_start_array_without_output();
        } else {
          child_g = ctx.child_g;
        }

        if (p.next_token() != json_token::END_ARRAY) {
          // JSON validation check
          if (json_token::ERROR == p.get_current_token()) { return false; }
          // track the number of array elements and only emit an outer array if
          // we've written more than one element, this matches Hive's behavior
          push_context(
            p.get_current_token(), 6, child_g, next_style, ctx.path_ptr + 2, ctx.path_size - 2);
        } else {
          char* child_g_start = child_g.get_output_start_position();
          size_t child_g_len  = child_g.get_output_len();

          if (ctx.dirty > 1) {
            // add outer array tokens
            ctx.g.write_child_raw_value(
              child_g_start, child_g_len, /* write_outer_array_tokens */ true);
            ctx.task_is_done = true;
          } else if (ctx.dirty == 1) {
            // remove outer array tokens
            ctx.g.write_child_raw_value(
              child_g_start, child_g_len, /* write_outer_array_tokens */ false);
            ctx.task_is_done = true;
          }  // else do not write anything
        }
      }
      // case (START_ARRAY, Subscript :: Wildcard :: xs)
      // case path 7
      else if (json_token::START_ARRAY == ctx.token &&
               path_match_elements(ctx.path_ptr,
                                   ctx.path_size,
                                   path_instruction_type::SUBSCRIPT,
                                   path_instruction_type::WILDCARD)) {
        if (ctx.is_first_enter) {
          ctx.is_first_enter = false;
          ctx.g.write_start_array();
        }

        if (p.next_token() != json_token::END_ARRAY) {
          // JSON validation check
          if (json_token::ERROR == p.get_current_token()) { return false; }

          // wildcards can have multiple matches, continually update the dirty
          // count
          push_context(p.get_current_token(),
                       7,
>>>>>>> abf48f3b
                       ctx.g,
                       write_style::quoted_style,
                       ctx.path_ptr + 2,
                       ctx.path_size - 2);
<<<<<<< HEAD
        }
        // case (START_ARRAY, Subscript :: Index(idx) :: xs)
        // case path 9
        else if (json_token::START_ARRAY == ctx.token &&
                 thrust::get<0>(path_match_subscript_index(ctx.path_ptr, ctx.path_size))) {
          int idx = thrust::get<1>(path_match_subscript_index(ctx.path_ptr, ctx.path_size));
=======
        } else {
          ctx.g.write_end_array();
          ctx.task_is_done = true;
        }
      }
      /* case (START_ARRAY, Subscript :: Index(idx) :: (xs@Subscript :: Wildcard :: _)) */
      // case path 8
      else if (json_token::START_ARRAY == ctx.token &&
               thrust::get<0>(
                 path_match_subscript_index_subscript_wildcard(ctx.path_ptr, ctx.path_size))) {
        int idx = thrust::get<1>(
          path_match_subscript_index_subscript_wildcard(ctx.path_ptr, ctx.path_size));

        p.next_token();
        // JSON validation check
        if (json_token::ERROR == p.get_current_token()) { return false; }
        ctx.is_first_enter = false;

        int i = idx;
        while (i > 0) {
          if (p.get_current_token() == json_token::END_ARRAY) {
            // terminate, nothing has been written
            return false;
          }

          if (!p.try_skip_children()) { return false; }
>>>>>>> abf48f3b

          p.next_token();
          // JSON validation check
          if (json_token::ERROR == p.get_current_token()) { return false; }

<<<<<<< HEAD
          int i = idx;
          while (i > 0) {
            if (p.get_current_token() == json_token::END_ARRAY) {
              // terminate, nothing has been written
              return false;
            }

            if (!p.try_skip_children()) { return false; }

            p.next_token();
            // JSON validation check
            if (json_token::ERROR == p.get_current_token()) { return false; }

            --i;
          }

          // i == 0
          push_ctx(ctx);
          push_context(
            p.get_current_token(), 9, ctx.g, ctx.style, ctx.path_ptr + 2, ctx.path_size - 2);
        }
        // case (FIELD_NAME, Named(name) :: xs) if p.getCurrentName == name
        // case path 10
        else if (json_token::FIELD_NAME == ctx.token &&
                 thrust::get<0>(path_match_named(ctx.path_ptr, ctx.path_size)) &&
                 p.match_current_field_name(
                   thrust::get<1>(path_match_named(ctx.path_ptr, ctx.path_size)))) {
          if (p.next_token() != json_token::VALUE_NULL) {
            // JSON validation check
            if (json_token::ERROR == p.get_current_token()) { return false; }
            push_ctx(ctx);
            push_context(
              p.get_current_token(), 10, ctx.g, ctx.style, ctx.path_ptr + 1, ctx.path_size - 1);
          } else {
            return false;
          }
        }
        // case (FIELD_NAME, Wildcard :: xs)
        // case path 11
        else if (json_token::FIELD_NAME == ctx.token &&
                 path_match_element(ctx.path_ptr, ctx.path_size, path_instruction_type::WILDCARD)) {
          p.next_token();
          // JSON validation check
          if (json_token::ERROR == p.get_current_token()) { return false; }
          push_ctx(ctx);
          push_context(
            p.get_current_token(), 11, ctx.g, ctx.style, ctx.path_ptr + 1, ctx.path_size - 1);
        }
        // case _ =>
        // case path 12
        else {
          if (!p.try_skip_children()) { return false; }
          // default case path, return false for this task
          ctx.dirty        = 0;
          ctx.task_is_done = true;
          push_ctx(ctx);
        }
      } else {
        // current context is done.

        // pop parent task
        // update parent task info according to current task result
        if (pop_context(p_ctx)) {
          // case (VALUE_STRING, Nil) if style == RawStyle
          // case path 1
          if (1 == ctx.case_path) {
            // never happen
          }
          // case (START_ARRAY, Nil) if style == FlattenStyle
          // case path 2
          else if (2 == ctx.case_path) {
            // collect result from child task
            p_ctx.dirty += ctx.dirty;
            // copy generator states to parent task;
            p_ctx.g = ctx.g;
            push_ctx(p_ctx);
          }
          // case (_, Nil)
          // case path 3
          else if (3 == ctx.case_path) {
            // never happen
          }
          // case (START_OBJECT, Key :: xs)
          // case path 4
          else if (4 == ctx.case_path) {
            if (p_ctx.dirty < 1 && ctx.dirty > 0) { p_ctx.dirty = ctx.dirty; }
            // copy generator states to parent task;
            p_ctx.g = ctx.g;
            push_ctx(p_ctx);
          }
          // case (START_ARRAY, Subscript :: Wildcard :: Subscript :: Wildcard :: xs)
          // case path 5
          else if (5 == ctx.case_path) {
            // collect result from child task
            p_ctx.dirty += ctx.dirty;
            // copy generator states to parent task;
            p_ctx.g = ctx.g;
            push_ctx(p_ctx);
          }
          // case (START_ARRAY, Subscript :: Wildcard :: xs) if style != QuotedStyle
          // case path 6
          else if (6 == ctx.case_path) {
            // collect result from child task
            p_ctx.dirty += ctx.dirty;
            // update child generator for parent task
            p_ctx.child_g = ctx.g;
            push_ctx(p_ctx);
          }
          // case (START_ARRAY, Subscript :: Wildcard :: xs)
          // case path 7
          else if (7 == ctx.case_path) {
            // collect result from child task
            p_ctx.dirty += ctx.dirty;
            // copy generator states to parent task;
            p_ctx.g = ctx.g;
            push_ctx(p_ctx);
          }
          /* case (START_ARRAY, Subscript :: Index(idx) :: (xs@Subscript :: Wildcard :: _)) */
          // case path 8
          // case (START_ARRAY, Subscript :: Index(idx) :: xs)
          // case path 9
          else if (8 == ctx.case_path || 9 == ctx.case_path) {
            // collect result from child task
            p_ctx.dirty += ctx.dirty;

            // post logic:
            while (p.next_token() != json_token::END_ARRAY) {
              // JSON validation check
              if (json_token::ERROR == p.get_current_token()) { return false; }
              // advance the token stream to the end of the array
              if (!p.try_skip_children()) { return false; }
            }
            // task is done
            p_ctx.task_is_done = true;
            // copy generator states to parent task;
            p_ctx.g = ctx.g;
            push_ctx(p_ctx);
          }
          // case (FIELD_NAME, Named(name) :: xs) if p.getCurrentName == name
          // case path 10
          else if (10 == ctx.case_path) {
            // collect result from child task
            p_ctx.dirty += ctx.dirty;
            // task is done
            p_ctx.task_is_done = true;
            // copy generator states to parent task;
            p_ctx.g = ctx.g;
            push_ctx(p_ctx);
          }
          // case (FIELD_NAME, Wildcard :: xs)
          // case path 11
          else if (11 == ctx.case_path) {
            // collect result from child task
            p_ctx.dirty += ctx.dirty;
            // task is done
            p_ctx.task_is_done = true;
            // copy generator states to parent task;
            p_ctx.g = ctx.g;
            push_ctx(p_ctx);
          }
          // case _ =>
          // case path 12
          else {
            // never happen
          }
        } else {
          // has no parent task, stack is empty, will exit
        }
      }
    }

    // copy output len
    root_g.set_output_len(ctx.g.get_output_len());
    return ctx.dirty > 0;
  }
};
=======
          --i;
        }

        // i == 0
        push_context(p.get_current_token(),
                     8,
                     ctx.g,
                     write_style::quoted_style,
                     ctx.path_ptr + 2,
                     ctx.path_size - 2);
      }
      // case (START_ARRAY, Subscript :: Index(idx) :: xs)
      // case path 9
      else if (json_token::START_ARRAY == ctx.token &&
               thrust::get<0>(path_match_subscript_index(ctx.path_ptr, ctx.path_size))) {
        int idx = thrust::get<1>(path_match_subscript_index(ctx.path_ptr, ctx.path_size));

        p.next_token();
        // JSON validation check
        if (json_token::ERROR == p.get_current_token()) { return false; }

        int i = idx;
        while (i > 0) {
          if (p.get_current_token() == json_token::END_ARRAY) {
            // terminate, nothing has been written
            return false;
          }

          if (!p.try_skip_children()) { return false; }

          p.next_token();
          // JSON validation check
          if (json_token::ERROR == p.get_current_token()) { return false; }

          --i;
        }

        // i == 0
        push_context(
          p.get_current_token(), 9, ctx.g, ctx.style, ctx.path_ptr + 2, ctx.path_size - 2);
      }
      // case (FIELD_NAME, Named(name) :: xs) if p.getCurrentName == name
      // case path 10
      else if (json_token::FIELD_NAME == ctx.token &&
               thrust::get<0>(path_match_named(ctx.path_ptr, ctx.path_size)) &&
               p.match_current_field_name(
                 thrust::get<1>(path_match_named(ctx.path_ptr, ctx.path_size)))) {
        if (p.next_token() != json_token::VALUE_NULL) {
          // JSON validation check
          if (json_token::ERROR == p.get_current_token()) { return false; }
          push_context(
            p.get_current_token(), 10, ctx.g, ctx.style, ctx.path_ptr + 1, ctx.path_size - 1);
        } else {
          return false;
        }
      }
      // case (FIELD_NAME, Wildcard :: xs)
      // case path 11
      else if (json_token::FIELD_NAME == ctx.token &&
               path_match_element(ctx.path_ptr, ctx.path_size, path_instruction_type::WILDCARD)) {
        p.next_token();
        // JSON validation check
        if (json_token::ERROR == p.get_current_token()) { return false; }
        push_context(
          p.get_current_token(), 11, ctx.g, ctx.style, ctx.path_ptr + 1, ctx.path_size - 1);
      }
      // case _ =>
      // case path 12
      else {
        if (!p.try_skip_children()) { return false; }
        // default case path, return false for this task
        ctx.dirty        = 0;
        ctx.task_is_done = true;
      }
    } else {
      // current context is done.

      // pop current top context
      stack_pos--;

      // pop parent task
      // update parent task info according to current task result
      if (stack_pos > 0) {
        // peek parent context task
        auto& p_ctx = stack[stack_pos - 1];

        // case (VALUE_STRING, Nil) if style == RawStyle
        // case path 1
        if (1 == ctx.case_path) {
          // never happen
        }
        // path 2: case (START_ARRAY, Nil) if style == FlattenStyle
        // path 5: case (START_ARRAY, Subscript :: Wildcard :: Subscript :: Wildcard :: xs)
        // path 7: case (START_ARRAY, Subscript :: Wildcard :: xs)
        else if (2 == ctx.case_path || 5 == ctx.case_path || 7 == ctx.case_path) {
          // collect result from child task
          p_ctx.dirty += ctx.dirty;
          // copy generator states to parent task;
          p_ctx.g = ctx.g;
        }
        // case (START_OBJECT, Key :: xs)
        // case path 4
        else if (4 == ctx.case_path) {
          if (p_ctx.dirty < 1 && ctx.dirty > 0) { p_ctx.dirty = ctx.dirty; }
          // copy generator states to parent task;
          p_ctx.g = ctx.g;
        }
        // case (START_ARRAY, Subscript :: Wildcard :: xs) if style != QuotedStyle
        // case path 6
        else if (6 == ctx.case_path) {
          // collect result from child task
          p_ctx.dirty += ctx.dirty;
          // update child generator for parent task
          p_ctx.child_g = ctx.g;
        }
        /* case (START_ARRAY, Subscript :: Index(idx) :: (xs@Subscript :: Wildcard :: _)) */
        // case path 8
        // case (START_ARRAY, Subscript :: Index(idx) :: xs)
        // case path 9
        else if (8 == ctx.case_path || 9 == ctx.case_path) {
          // collect result from child task
          p_ctx.dirty += ctx.dirty;

          // post logic:
          while (p.next_token() != json_token::END_ARRAY) {
            // JSON validation check
            if (json_token::ERROR == p.get_current_token()) { return false; }
            // advance the token stream to the end of the array
            if (!p.try_skip_children()) { return false; }
          }
          // task is done
          p_ctx.task_is_done = true;
          // copy generator states to parent task;
          p_ctx.g = ctx.g;
        }
        // case (FIELD_NAME, Named(name) :: xs) if p.getCurrentName == name
        // case path 10
        else if (10 == ctx.case_path) {
          // collect result from child task
          p_ctx.dirty += ctx.dirty;
          // task is done
          p_ctx.task_is_done = true;
          // copy generator states to parent task;
          p_ctx.g = ctx.g;
        }
        // case (FIELD_NAME, Wildcard :: xs)
        // case path 11
        else if (11 == ctx.case_path) {
          // collect result from child task
          p_ctx.dirty += ctx.dirty;
          // task is done
          p_ctx.task_is_done = true;
          // copy generator states to parent task;
          p_ctx.g = ctx.g;
        }
        // case path 3: case (_, Nil)
        // case path 12: case _ =>
        // others
        else {
          // never happen
        }
      } else {
        // has no parent task, stack is empty, will exit
      }
    }
  }

  // copy output len
  root_g.set_output_len(stack[0].g.get_output_len());
  return stack[0].dirty > 0;
}
>>>>>>> abf48f3b

rmm::device_uvector<path_instruction> construct_path_commands(
  std::vector<std::tuple<path_instruction_type, std::string, int64_t>> const& instructions,
  cudf::string_scalar const& all_names_scalar,
  rmm::cuda_stream_view stream,
  rmm::mr::device_memory_resource* mr)
{
  int name_pos = 0;

  // construct the path commands
  std::vector<path_instruction> path_commands;
  for (auto const& inst : instructions) {
    auto const& [type, name, index] = inst;
    switch (type) {
      case path_instruction_type::SUBSCRIPT:
        path_commands.emplace_back(path_instruction{path_instruction_type::SUBSCRIPT});
        break;
      case path_instruction_type::WILDCARD:
        path_commands.emplace_back(path_instruction{path_instruction_type::WILDCARD});
        break;
      case path_instruction_type::KEY:
        path_commands.emplace_back(path_instruction{path_instruction_type::KEY});
        path_commands.back().name =
          cudf::string_view(all_names_scalar.data() + name_pos, name.size());
        name_pos += name.size();
        break;
      case path_instruction_type::INDEX:
        path_commands.emplace_back(path_instruction{path_instruction_type::INDEX});
        path_commands.back().index = index;
        break;
      case path_instruction_type::NAMED:
        path_commands.emplace_back(path_instruction{path_instruction_type::NAMED});
        path_commands.back().name =
          cudf::string_view(all_names_scalar.data() + name_pos, name.size());
        name_pos += name.size();
        break;
      default: CUDF_FAIL("Invalid path instruction type");
    }
  }
  // convert to uvector
  return cudf::detail::make_device_uvector_sync(path_commands, stream, mr);
}

/**
 * @brief Parse a single json string using the provided command buffer
 *
 *
 * @param input The incoming json string
 * @param input_len Size of the incoming json string
 * @param path_commands_ptr The command buffer to be applied to the string.
 * @param path_commands_size The command buffer size.
 * @param out_buf Buffer user to store the results of the query
 *                (nullptr in the size computation step)
 * @param out_buf_size Size of the output buffer
 * @returns A pair containing the result code and the output buffer.
 */
__device__ thrust::pair<bool, size_t> get_json_object_single(
  char const* input,
  cudf::size_type input_len,
  path_instruction const* path_commands_ptr,
  int path_commands_size,
  char* out_buf,
  size_t out_buf_size)
{
  json_parser j_parser(input, input_len);
  j_parser.next_token();
  // JSON validation check
  if (json_token::ERROR == j_parser.get_current_token()) { return {false, 0}; }

  // First pass: preprocess sizes.
  // Second pass: writes output.
  // The generator automatically determines which pass based on `out_buf`.
  // If `out_buf_size` is zero, pass in `nullptr` to avoid generator writing trash output.
  json_generator generator((out_buf == nullptr || out_buf_size == 0) ? nullptr : out_buf);

  bool const success = evaluate_path(
    j_parser, generator, write_style::raw_style, path_commands_ptr, path_commands_size);

  if (nullptr == out_buf && !success) {
    // generator may contain trash output, e.g.: generator writes some output,
    // then JSON format is invalid, the previous output becomes trash.
    // set output as zero to tell second step
    generator.set_output_len_zero();
  }

  return {success, generator.get_output_len()};
}

/**
 * @brief Kernel for running the JSONPath query.
 *
 * This kernel operates in a 2-pass way. On the first pass it computes the
 * output sizes. On the second pass, it fills in the provided output buffers
 * (chars and validity).
 *
 * @param col Device view of the incoming string
 * @param commands JSONPath command buffer
 * @param output_offsets Buffer used to store the string offsets for the results
 *        of the query
 * @param out_buf Buffer used to store the results of the query
 * @param out_validity Output validity buffer
 * @param out_valid_count Output count of # of valid bits
 * @param options Options controlling behavior
 */
template <int block_size>
__launch_bounds__(block_size) CUDF_KERNEL
  void get_json_object_kernel(cudf::column_device_view col,
                              path_instruction const* path_commands_ptr,
                              int path_commands_size,
                              cudf::size_type* d_sizes,
                              cudf::detail::input_offsetalator output_offsets,
                              char* out_buf,
                              cudf::bitmask_type* out_validity,
                              cudf::size_type* out_valid_count)
{
  auto tid          = cudf::detail::grid_1d::global_thread_id();
  auto const stride = cudf::detail::grid_1d::grid_stride();

  cudf::size_type warp_valid_count{0};

  auto active_threads = __ballot_sync(0xffff'ffffu, tid < col.size());
  while (tid < col.size()) {
    bool is_valid               = false;
    cudf::string_view const str = col.element<cudf::string_view>(tid);
    if (str.size_bytes() > 0) {
      char* dst = out_buf != nullptr ? out_buf + output_offsets[tid] : nullptr;
      size_t const dst_size =
        out_buf != nullptr ? output_offsets[tid + 1] - output_offsets[tid] : 0;

      // process one single row
      auto [result, output_size] = get_json_object_single(
        str.data(), str.size_bytes(), path_commands_ptr, path_commands_size, dst, dst_size);
      if (result) { is_valid = true; }

      // filled in only during the precompute step. during the compute step, the
      // offsets are fed back in so we do -not- want to write them out
      if (out_buf == nullptr) { d_sizes[tid] = static_cast<cudf::size_type>(output_size); }
    } else {
      // valid JSON length is always greater than 0
      // if `str` size len is zero, output len is 0 and `is_valid` is false
      if (out_buf == nullptr) { d_sizes[tid] = 0; }
    }

    // validity filled in only during the output step
    if (out_validity != nullptr) {
      uint32_t mask = __ballot_sync(active_threads, is_valid);
      // 0th lane of the warp writes the validity
      if (!(tid % cudf::detail::warp_size)) {
        out_validity[cudf::word_index(tid)] = mask;
        warp_valid_count += __popc(mask);
      }
    }

    tid += stride;
    active_threads = __ballot_sync(active_threads, tid < col.size());
  }

  // sum the valid counts across the whole block
  if (out_valid_count != nullptr) {
    cudf::size_type block_valid_count =
      cudf::detail::single_lane_block_sum_reduce<block_size, 0>(warp_valid_count);
    if (threadIdx.x == 0) { atomicAdd(out_valid_count, block_valid_count); }
  }
}

std::unique_ptr<cudf::column> get_json_object(
  cudf::strings_column_view const& input,
  std::vector<std::tuple<path_instruction_type, std::string, int64_t>> const& instructions,
  rmm::cuda_stream_view stream,
  rmm::mr::device_memory_resource* mr)
{
  if (input.is_empty()) return cudf::make_empty_column(cudf::type_id::STRING);

  // get a string buffer to store all the names and convert to device
  std::string all_names;
  for (auto const& inst : instructions) {
    all_names += std::get<1>(inst);
  }
  cudf::string_scalar all_names_scalar(all_names, true, stream);
  // parse the json_path into a command buffer
  auto path_commands = construct_path_commands(
    instructions, all_names_scalar, stream, rmm::mr::get_current_device_resource());

  // compute output sizes
  auto sizes = rmm::device_uvector<cudf::size_type>(
    input.size(), stream, rmm::mr::get_current_device_resource());
  auto d_offsets = cudf::detail::offsetalator_factory::make_input_iterator(input.offsets());

  constexpr int block_size = 512;
  cudf::detail::grid_1d const grid{input.size(), block_size};
  auto d_input_ptr = cudf::column_device_view::create(input.parent(), stream);
  // preprocess sizes (returned in the offsets buffer)
  get_json_object_kernel<block_size>
    <<<grid.num_blocks, grid.num_threads_per_block, 0, stream.value()>>>(*d_input_ptr,
                                                                         path_commands.data(),
                                                                         path_commands.size(),
                                                                         sizes.data(),
                                                                         d_offsets,
                                                                         nullptr,
                                                                         nullptr,
                                                                         nullptr);

  // convert sizes to offsets
  auto [offsets, output_size] =
    cudf::strings::detail::make_offsets_child_column(sizes.begin(), sizes.end(), stream, mr);
  d_offsets = cudf::detail::offsetalator_factory::make_input_iterator(offsets->view());

  // allocate output string column
  rmm::device_uvector<char> chars(output_size, stream, mr);

  // potential optimization : if we know that all outputs are valid, we could
  // skip creating the validity mask altogether
  rmm::device_buffer validity =
    cudf::detail::create_null_mask(input.size(), cudf::mask_state::UNINITIALIZED, stream, mr);

  // compute results
  rmm::device_scalar<cudf::size_type> d_valid_count{0, stream};

  get_json_object_kernel<block_size>
    <<<grid.num_blocks, grid.num_threads_per_block, 0, stream.value()>>>(
      *d_input_ptr,
      path_commands.data(),
      path_commands.size(),
      sizes.data(),
      d_offsets,
      chars.data(),
      static_cast<cudf::bitmask_type*>(validity.data()),
      d_valid_count.data());

  return make_strings_column(input.size(),
                             std::move(offsets),
                             chars.release(),
                             input.size() - d_valid_count.value(stream),
                             std::move(validity));
}

}  // namespace detail

std::unique_ptr<cudf::column> get_json_object(
  cudf::strings_column_view const& input,
  std::vector<std::tuple<path_instruction_type, std::string, int64_t>> const& instructions,
  rmm::cuda_stream_view stream,
  rmm::mr::device_memory_resource* mr)
{
  return detail::get_json_object(input, instructions, stream, mr);
}

}  // namespace spark_rapids_jni<|MERGE_RESOLUTION|>--- conflicted
+++ resolved
@@ -76,30 +76,11 @@
  * it's no need to store internal state for JSON object when outputing,
  * only need to store internal state for JSON array.
  */
-<<<<<<< HEAD
-template <int max_json_nesting_depth = curr_max_json_nesting_depth>
-=======
->>>>>>> abf48f3b
 class json_generator {
  public:
   __device__ json_generator(char* _output) : output(_output), output_len(0) {}
   __device__ json_generator() : output(nullptr), output_len(0) {}
 
-<<<<<<< HEAD
-  __device__ json_generator<>& operator=(json_generator<> const& other)
-  {
-    this->output      = other.output;
-    this->output_len  = other.output_len;
-    this->array_depth = other.array_depth;
-    for (size_t i = 0; i < max_json_nesting_depth; i++) {
-      this->is_first_item[i] = other.is_first_item[i];
-    }
-
-    return *this;
-  }
-
-=======
->>>>>>> abf48f3b
   // create a nested child generator based on this parent generator,
   // child generator is a view, parent and child share the same byte array
   __device__ json_generator new_child_generator()
@@ -119,23 +100,12 @@
   {
     try_write_comma();
 
-<<<<<<< HEAD
-    // update internal state
-    if (array_depth > 0) { is_first_item[array_depth - 1] = false; }
-
-    if (output) { *(output + output_len) = '['; }
-
-    output_len++;
-    is_first_item[array_depth] = true;
-    array_depth++;
-=======
     if (output) { *(output + output_len) = '['; }
 
     output_len++;
     array_depth++;
     // new array is empty
     is_curr_array_empty = true;
->>>>>>> abf48f3b
   }
 
   // write ]
@@ -143,16 +113,12 @@
   {
     if (output) { *(output + output_len) = ']'; }
     output_len++;
-<<<<<<< HEAD
-    array_depth--;
-=======
 
     // point to parent array
     array_depth--;
 
     // set parent array as non-empty because already had a closed child item.
     is_curr_array_empty = false;
->>>>>>> abf48f3b
   }
 
   // write first start array without output, only update internal state
@@ -160,14 +126,6 @@
   {
     // hide the outer start array token
     // Note: do not inc output_len
-<<<<<<< HEAD
-    is_first_item[array_depth] = true;
-    array_depth++;
-  }
-
-  // return true if it's in a array context and it's not writing the first item.
-  __device__ bool need_comma() { return (array_depth > 0 && !is_first_item[array_depth - 1]); }
-=======
     array_depth++;
     // new array is empty
     is_curr_array_empty = true;
@@ -175,7 +133,6 @@
 
   // return true if it's in a array context and it's not writing the first item.
   __device__ inline bool need_comma() { return (array_depth > 0 && !is_curr_array_empty); }
->>>>>>> abf48f3b
 
   /**
    * write comma accroding to current generator state
@@ -194,20 +151,12 @@
    * object/array, then copy to corresponding matched end object/array. return
    * false if JSON format is invalid return true if JSON format is valid
    */
-<<<<<<< HEAD
-  __device__ bool copy_current_structure(json_parser<>& parser)
-=======
   __device__ bool copy_current_structure(json_parser& parser)
->>>>>>> abf48f3b
   {
     // first try add comma
     try_write_comma();
 
-<<<<<<< HEAD
-    if (array_depth > 0) { is_first_item[array_depth - 1] = false; }
-=======
     if (array_depth > 0) { is_curr_array_empty = false; }
->>>>>>> abf48f3b
 
     if (nullptr != output) {
       auto copy_to       = output + output_len;
@@ -229,15 +178,9 @@
    * then can not return a pointer and length pair (char *, len),
    * For number token, JSON parser can return a pair (char *, len)
    */
-<<<<<<< HEAD
-  __device__ void write_raw(json_parser<>& parser)
-  {
-    if (array_depth > 0) { is_first_item[array_depth - 1] = false; }
-=======
   __device__ void write_raw(json_parser& parser)
   {
     if (array_depth > 0) { is_curr_array_empty = false; }
->>>>>>> abf48f3b
 
     if (nullptr != output) {
       auto copied = parser.write_unescaped_text(output + output_len);
@@ -275,12 +218,8 @@
    * `write_first_start_array_without_output`
    * @param child_block_begin
    * @param child_block_len
-<<<<<<< HEAD
-   * @param write_outer_array_tokens whether write outer array tokens for child block
-=======
    * @param write_outer_array_tokens whether write outer array tokens for child
    * block
->>>>>>> abf48f3b
    */
   __device__ void write_child_raw_value(char* child_block_begin,
                                         size_t child_block_len,
@@ -288,11 +227,7 @@
   {
     bool insert_comma = need_comma();
 
-<<<<<<< HEAD
-    is_first_item[array_depth - 1] = false;
-=======
     if (array_depth > 0) { is_curr_array_empty = false; }
->>>>>>> abf48f3b
 
     if (nullptr != output) {
       if (write_outer_array_tokens) {
@@ -332,10 +267,7 @@
   // Note: should move from end to begin to avoid overwrite buffer
   __device__ void move_forward(char* begin, size_t len, int forward)
   {
-<<<<<<< HEAD
-=======
     // TODO copy by 8 bytes
->>>>>>> abf48f3b
     char* pos = begin + len + forward - 1;
     char* e   = begin + forward - 1;
     while (pos > e) {
@@ -362,708 +294,15 @@
   char* output;
   size_t output_len;
 
-<<<<<<< HEAD
-  bool is_first_item[max_json_nesting_depth];
-=======
   // whether already worte a item in current array
   // used to decide whether add a comma before writing out a new item.
   bool is_curr_array_empty;
->>>>>>> abf48f3b
   int array_depth = 0;
 };
 
 /**
  * path evaluator which can run on both CPU and GPU
  */
-<<<<<<< HEAD
-struct path_evaluator {
-  static __device__ inline bool path_is_empty(size_t path_size) { return path_size == 0; }
-
-  static __device__ inline bool path_match_element(path_instruction const* path_ptr,
-                                                   size_t path_size,
-                                                   path_instruction_type path_type0)
-  {
-    if (path_size < 1) { return false; }
-    return path_ptr[0].type == path_type0;
-  }
-
-  static __device__ inline bool path_match_elements(path_instruction const* path_ptr,
-                                                    size_t path_size,
-                                                    path_instruction_type path_type0,
-                                                    path_instruction_type path_type1)
-  {
-    if (path_size < 2) { return false; }
-    return path_ptr[0].type == path_type0 && path_ptr[1].type == path_type1;
-  }
-
-  static __device__ inline bool path_match_elements(path_instruction const* path_ptr,
-                                                    size_t path_size,
-                                                    path_instruction_type path_type0,
-                                                    path_instruction_type path_type1,
-                                                    path_instruction_type path_type2,
-                                                    path_instruction_type path_type3)
-  {
-    if (path_size < 4) { return false; }
-    return path_ptr[0].type == path_type0 && path_ptr[1].type == path_type1 &&
-           path_ptr[2].type == path_type2 && path_ptr[3].type == path_type3;
-  }
-
-  static __device__ inline thrust::tuple<bool, int> path_match_subscript_index(
-    path_instruction const* path_ptr, size_t path_size)
-  {
-    auto match = path_match_elements(
-      path_ptr, path_size, path_instruction_type::SUBSCRIPT, path_instruction_type::INDEX);
-    if (match) {
-      return thrust::make_tuple(true, path_ptr[1].index);
-    } else {
-      return thrust::make_tuple(false, 0);
-    }
-  }
-
-  static __device__ inline thrust::tuple<bool, cudf::string_view> path_match_named(
-    path_instruction const* path_ptr, size_t path_size)
-  {
-    auto match = path_match_element(path_ptr, path_size, path_instruction_type::NAMED);
-    if (match) {
-      return thrust::make_tuple(true, path_ptr[0].name);
-    } else {
-      return thrust::make_tuple(false, cudf::string_view());
-    }
-  }
-
-  static __device__ inline thrust::tuple<bool, int> path_match_subscript_index_subscript_wildcard(
-    path_instruction const* path_ptr, size_t path_size)
-  {
-    auto match = path_match_elements(path_ptr,
-                                     path_size,
-                                     path_instruction_type::SUBSCRIPT,
-                                     path_instruction_type::INDEX,
-                                     path_instruction_type::SUBSCRIPT,
-                                     path_instruction_type::WILDCARD);
-    if (match) {
-      return thrust::make_tuple(true, path_ptr[1].index);
-    } else {
-      return thrust::make_tuple(false, 0);
-    }
-  }
-
-  /**
-   *
-   * The following commented function is recursive version,
-   * The next function below is the rewritten version,
-   * Keep version here is for review purpuse, because rewritten version(iterative)
-   * is not human friendly.
-   *
-   */
-  // static __device__ bool evaluate_path(json_parser<>& p,
-  //                                            json_generator<>& g,
-  //                                            write_style style,
-  //                                            path_instruction const* path_ptr,
-  //                                            int path_size)
-  // {
-  //   auto token = p.get_current_token();
-
-  //   // case (VALUE_STRING, Nil) if style == RawStyle
-  //   // case path 1
-  //   if (json_token::VALUE_STRING == token && path_is_empty(path_size) &&
-  //       style == write_style::raw_style) {
-  //     // there is no array wildcard or slice parent, emit this string without
-  //     // quotes write current string in parser to generator
-  //     g.write_raw(p);
-  //     return true;
-  //   }
-  //   // case (START_ARRAY, Nil) if style == FlattenStyle
-  //   // case path 2
-  //   else if (json_token::START_ARRAY == token && path_is_empty(path_size) &&
-  //            style == write_style::flatten_style) {
-  //     // flatten this array into the parent
-  //     bool dirty = false;
-  //     while (json_token::END_ARRAY != p.next_token()) {
-  //       // JSON validation check
-  //       if (json_token::ERROR == p.get_current_token()) { return false; }
-
-  //       dirty |= path_evaluator::evaluate_path(p, g, style, nullptr, 0);
-  //     }
-  //     return dirty;
-  //   }
-  //   // case (_, Nil)
-  //   // case path 3
-  //   else if (path_is_empty(path_size)) {
-  //     // general case: just copy the child tree verbatim
-  //     return g.copy_current_structure(p);
-  //   }
-  //   // case (START_OBJECT, Key :: xs)
-  //   // case path 4
-  //   else if (json_token::START_OBJECT == token &&
-  //            path_match_element(path_ptr, path_size, path_instruction_type::KEY)) {
-  //     bool dirty = false;
-  //     while (json_token::END_OBJECT != p.next_token()) {
-  //       // JSON validation check
-  //       if (json_token::ERROR == p.get_current_token()) { return false; }
-
-  //       if (dirty) {
-  //         // once a match has been found we can skip other fields
-  //         if (!p.try_skip_children()) {
-  //           // JSON validation check
-  //           return false;
-  //         }
-  //       } else {
-  //         dirty = path_evaluator::evaluate_path(p, g, style, path_ptr + 1, path_size - 1);
-  //       }
-  //     }
-  //     return dirty;
-  //   }
-  //   // case (START_ARRAY, Subscript :: Wildcard :: Subscript :: Wildcard :: xs)
-  //   // case path 5
-  //   else if (json_token::START_ARRAY == token &&
-  //            path_match_elements(path_ptr,
-  //                                path_size,
-  //                                path_instruction_type::SUBSCRIPT,
-  //                                path_instruction_type::WILDCARD,
-  //                                path_instruction_type::SUBSCRIPT,
-  //                                path_instruction_type::WILDCARD)) {
-  //     // special handling for the non-structure preserving double wildcard
-  //     // behavior in Hive
-  //     bool dirty = false;
-  //     g.write_start_array();
-  //     while (p.next_token() != json_token::END_ARRAY) {
-  //       // JSON validation check
-  //       if (json_token::ERROR == p.get_current_token()) { return false; }
-
-  //       dirty |= path_evaluator::evaluate_path(
-  //         p, g, write_style::flatten_style, path_ptr + 4, path_size - 4);
-  //     }
-  //     g.write_end_array();
-  //     return dirty;
-  //   }
-  //   // case (START_ARRAY, Subscript :: Wildcard :: xs) if style != QuotedStyle
-  //   // case path 6
-  //   else if (json_token::START_ARRAY == token &&
-  //            path_match_elements(path_ptr,
-  //                                path_size,
-  //                                path_instruction_type::SUBSCRIPT,
-  //                                path_instruction_type::WILDCARD) &&
-  //            style != write_style::quoted_style) {
-  //     // retain Flatten, otherwise use Quoted... cannot use Raw within an array
-  //     write_style next_style = write_style::raw_style;
-  //     switch (style) {
-  //       case write_style::raw_style: next_style = write_style::quoted_style; break;
-  //       case write_style::flatten_style: next_style = write_style::flatten_style; break;
-  //       case write_style::quoted_style: next_style = write_style::quoted_style;  // never happen
-  //     }
-
-  //     // temporarily buffer child matches, the emitted json will need to be
-  //     // modified slightly if there is only a single element written
-
-  //     int dirty = 0;
-  //     // create a child generator with hide outer array tokens mode.
-  //     auto child_g = g.new_child_generator(/*hide_outer_array_tokens*/ true);
-
-  //     // Note: child generator does not actually write the outer start array
-  //     // token into buffer it only updates internal nested state
-  //     child_g.write_start_array();
-
-  //     while (p.next_token() != json_token::END_ARRAY) {
-  //       // JSON validation check
-  //       if (json_token::ERROR == p.get_current_token()) { return false; }
-
-  //       // track the number of array elements and only emit an outer array if
-  //       // we've written more than one element, this matches Hive's behavior
-  //       dirty +=
-  //         (path_evaluator::evaluate_path(p, child_g, next_style, path_ptr + 2, path_size - 2) ? 1
-  //                                                                                             :
-  //                                                                                             0);
-  //     }
-
-  //     // Note: child generator does not actually write the outer end array token
-  //     // into buffer it only updates internal nested state
-  //     child_g.write_end_array();
-
-  //     char* child_g_start = child_g.get_output_start_position();
-  //     size_t child_g_len  = child_g.get_output_len();  // len already excluded outer [ ]
-
-  //     if (dirty > 1) {
-  //       // add outer array tokens
-  //       g.write_child_raw_value(child_g_start, child_g_len, true);
-  //     } else if (dirty == 1) {
-  //       // remove outer array tokens
-  //       g.write_child_raw_value(child_g_start, child_g_len, false);
-  //     }  // else do not write anything
-
-  //     return dirty > 0;
-  //   }
-  //   // case (START_ARRAY, Subscript :: Wildcard :: xs)
-  //   // case path 7
-  //   else if (json_token::START_ARRAY == token &&
-  //            path_match_elements(path_ptr,
-  //                                path_size,
-  //                                path_instruction_type::SUBSCRIPT,
-  //                                path_instruction_type::WILDCARD)) {
-  //     bool dirty = false;
-  //     g.write_start_array();
-  //     while (p.next_token() != json_token::END_ARRAY) {
-  //       // JSON validation check
-  //       if (json_token::ERROR == p.get_current_token()) { return false; }
-
-  //       // wildcards can have multiple matches, continually update the dirty
-  //       // count
-  //       dirty |= path_evaluator::evaluate_path(
-  //         p, g, write_style::quoted_style, path_ptr + 2, path_size - 2);
-  //     }
-  //     g.write_end_array();
-
-  //     return dirty;
-  //   }
-  //   /* case (START_ARRAY, Subscript :: Index(idx) :: (xs@Subscript :: Wildcard :: _)) */
-  //   // case path 8
-  //   else if (json_token::START_ARRAY == token &&
-  //            thrust::get<0>(path_match_subscript_index_subscript_wildcard(path_ptr, path_size)))
-  //            {
-  //     int idx = thrust::get<1>(path_match_subscript_index_subscript_wildcard(path_ptr,
-  //     path_size)); p.next_token();
-  //     // JSON validation check
-  //     if (json_token::ERROR == p.get_current_token()) { return false; }
-
-  //     int i = idx;
-  //     while (i >= 0) {
-  //       if (p.get_current_token() == json_token::END_ARRAY) {
-  //         // terminate, nothing has been written
-  //         return false;
-  //       }
-  //       if (0 == i) {
-  //         bool dirty = path_evaluator::evaluate_path(
-  //           p, g, write_style::quoted_style, path_ptr + 2, path_size - 2);
-  //         while (p.next_token() != json_token::END_ARRAY) {
-  //           // JSON validation check
-  //           if (json_token::ERROR == p.get_current_token()) { return false; }
-
-  //           // advance the token stream to the end of the array
-  //           if (!p.try_skip_children()) { return false; }
-  //         }
-  //         return dirty;
-  //       } else {
-  //         // i > 0
-  //         if (!p.try_skip_children()) { return false; }
-
-  //         p.next_token();
-  //         // JSON validation check
-  //         if (json_token::ERROR == p.get_current_token()) { return false; }
-  //       }
-  //       --i;
-  //     }
-  //     // path parser guarantees idx >= 0
-  //     // will never reach to here
-  //     return false;
-  //   }
-  //   // case (START_ARRAY, Subscript :: Index(idx) :: xs)
-  //   // case path 9
-  //   else if (json_token::START_ARRAY == token &&
-  //            thrust::get<0>(path_match_subscript_index(path_ptr, path_size))) {
-  //     int idx = thrust::get<1>(path_match_subscript_index(path_ptr, path_size));
-  //     p.next_token();
-  //     // JSON validation check
-  //     if (json_token::ERROR == p.get_current_token()) { return false; }
-
-  //     int i = idx;
-  //     while (i >= 0) {
-  //       if (p.get_current_token() == json_token::END_ARRAY) {
-  //         // terminate, nothing has been written
-  //         return false;
-  //       }
-  //       if (0 == i) {
-  //         bool dirty = path_evaluator::evaluate_path(p, g, style, path_ptr + 2, path_size - 2);
-  //         while (p.next_token() != json_token::END_ARRAY) {
-  //           // JSON validation check
-  //           if (json_token::ERROR == p.get_current_token()) { return false; }
-
-  //           // advance the token stream to the end of the array
-  //           if (!p.try_skip_children()) { return false; }
-  //         }
-  //         return dirty;
-  //       } else {
-  //         // i > 0
-  //         if (!p.try_skip_children()) { return false; }
-
-  //         p.next_token();
-  //         // JSON validation check
-  //         if (json_token::ERROR == p.get_current_token()) { return false; }
-  //       }
-  //       --i;
-  //     }
-  //     // path parser guarantees idx >= 0
-  //     // will never reach to here
-  //     return false;
-  //   }
-  //   // case (FIELD_NAME, Named(name) :: xs) if p.getCurrentName == name
-  //   // case path 10
-  //   else if (json_token::FIELD_NAME == token &&
-  //            thrust::get<0>(path_match_named(path_ptr, path_size)) &&
-  //            p.match_current_field_name(thrust::get<1>(path_match_named(path_ptr, path_size)))) {
-  //     if (p.next_token() != json_token::VALUE_NULL) {
-  //       // JSON validation check
-  //       if (json_token::ERROR == p.get_current_token()) { return false; }
-
-  //       return path_evaluator::evaluate_path(p, g, style, path_ptr + 1, path_size - 1);
-  //     } else {
-  //       return false;
-  //     }
-  //   }
-  //   // case (FIELD_NAME, Wildcard :: xs)
-  //   // case path 11
-  //   else if (json_token::FIELD_NAME == token &&
-  //            path_match_element(path_ptr, path_size, path_instruction_type::WILDCARD)) {
-  //     p.next_token();
-  //     // JSON validation check
-  //     if (json_token::ERROR == p.get_current_token()) { return false; }
-
-  //     return path_evaluator::evaluate_path(p, g, style, path_ptr + 1, path_size - 1);
-  //   }
-  //   // case _ =>
-  //   // case path 12
-  //   else {
-  //     if (!p.try_skip_children()) { return false; }
-  //     return false;
-  //   }
-  // }
-
-  /**
-   *
-   * This function is rewritten from above commented recursive function.
-   * this function is equivalent to the above commented recursive function.
-   */
-  static __device__ bool evaluate_path(json_parser<>& p,
-                                       json_generator<>& root_g,
-                                       write_style root_style,
-                                       path_instruction const* root_path_ptr,
-                                       int root_path_size)
-  {
-    // manually maintained context stack in lieu of calling evaluate_path recursively.
-    struct context {
-      // current token
-      json_token token;
-
-      // which case path that this task is from
-      int case_path;
-
-      // used to save current generator
-      json_generator<> g;
-
-      write_style style;
-      path_instruction const* path_ptr;
-      int path_size;
-
-      // is this context task is done
-      bool task_is_done = false;
-
-      // whether written output
-      // if dirty > 0, indicates success
-      int dirty = 0;
-
-      // for some case paths
-      bool is_first_enter = true;
-
-      // used to save child JSON generator for case path 8
-      json_generator<> child_g;
-
-      __device__ context()
-        : token(json_token::INIT),
-          case_path(-1),
-          g(json_generator<>()),
-          style(write_style::raw_style),
-          path_ptr(nullptr),
-          path_size(0)
-      {
-      }
-
-      __device__ context(json_token _token,
-                         int _case_path,
-                         json_generator<> _g,
-                         write_style _style,
-                         path_instruction const* _path_ptr,
-                         int _path_size)
-        : token(_token),
-          case_path(_case_path),
-          g(_g),
-          style(_style),
-          path_ptr(_path_ptr),
-          path_size(_path_size)
-      {
-      }
-
-      __device__ context& operator=(context const&) = default;
-    };
-
-    // path max depth limitation
-    // There is a same constant in JSONUtil.java, keep them consistent when changing
-    constexpr int max_path_depth = 32;
-
-    // stack
-    context stack[max_path_depth];
-    int stack_pos = 0;
-
-    // push context function
-    auto push_context = [&stack, &stack_pos](json_token _token,
-                                             int _case_path,
-                                             json_generator<> _g,
-                                             write_style _style,
-                                             path_instruction const* _path_ptr,
-                                             int _path_size) {
-      if (stack_pos == max_path_depth - 1) { return false; }
-      stack[stack_pos++] = context(_token, _case_path, _g, _style, _path_ptr, _path_size);
-      return true;
-    };
-
-    // push context function
-    auto push_ctx = [&stack, &stack_pos](context ctx) {
-      if (stack_pos == max_path_depth - 1) { return false; }
-      stack[stack_pos++] = ctx;
-      return true;
-    };
-
-    // pop context function
-    auto pop_context = [&stack, &stack_pos](context& c) {
-      if (stack_pos > 0) {
-        c = stack[--stack_pos];
-        return true;
-      }
-      return false;
-    };
-
-    // put the first context task
-    push_context(p.get_current_token(), -1, root_g, root_style, root_path_ptr, root_path_size);
-
-    // current context task
-    context ctx;
-
-    // parent context task
-    context p_ctx;
-
-    while (pop_context(ctx)) {
-      if (!ctx.task_is_done) {
-        // task is not done.
-
-        // case (VALUE_STRING, Nil) if style == RawStyle
-        // case path 1
-        if (json_token::VALUE_STRING == ctx.token && path_is_empty(ctx.path_size) &&
-            ctx.style == write_style::raw_style) {
-          // there is no array wildcard or slice parent, emit this string without
-          // quotes write current string in parser to generator
-          ctx.g.write_raw(p);
-          ctx.dirty        = 1;
-          ctx.task_is_done = true;
-          push_ctx(ctx);
-        }
-        // case (START_ARRAY, Nil) if style == FlattenStyle
-        // case path 2
-        else if (json_token::START_ARRAY == ctx.token && path_is_empty(ctx.path_size) &&
-                 ctx.style == write_style::flatten_style) {
-          // flatten this array into the parent
-          if (json_token::END_ARRAY != p.next_token()) {
-            // JSON validation check
-            if (json_token::ERROR == p.get_current_token()) { return false; }
-            // push back task
-            push_ctx(ctx);
-            // add child task
-            push_context(p.get_current_token(), 2, ctx.g, ctx.style, nullptr, 0);
-          } else {
-            // END_ARRAY
-            ctx.task_is_done = true;
-            push_ctx(ctx);
-          }
-        }
-        // case (_, Nil)
-        // case path 3
-        else if (path_is_empty(ctx.path_size)) {
-          // general case: just copy the child tree verbatim
-          if (!(ctx.g.copy_current_structure(p))) {
-            // JSON validation check
-            return false;
-          }
-          ctx.dirty        = 1;
-          ctx.task_is_done = true;
-          push_ctx(ctx);
-        }
-        // case (START_OBJECT, Key :: xs)
-        // case path 4
-        else if (json_token::START_OBJECT == ctx.token &&
-                 path_match_element(ctx.path_ptr, ctx.path_size, path_instruction_type::KEY)) {
-          if (json_token::END_OBJECT != p.next_token()) {
-            // JSON validation check
-            if (json_token::ERROR == p.get_current_token()) { return false; }
-
-            if (ctx.dirty > 0) {
-              // once a match has been found we can skip other fields
-              if (!p.try_skip_children()) {
-                // JSON validation check
-                return false;
-              }
-              push_ctx(ctx);
-            } else {
-              // need to try more children
-              push_ctx(ctx);
-              push_context(
-                p.get_current_token(), 4, ctx.g, ctx.style, ctx.path_ptr + 1, ctx.path_size - 1);
-            }
-          } else {
-            ctx.task_is_done = true;
-            push_ctx(ctx);
-          }
-        }
-        // case (START_ARRAY, Subscript :: Wildcard :: Subscript :: Wildcard :: xs)
-        // case path 5
-        else if (json_token::START_ARRAY == ctx.token &&
-                 path_match_elements(ctx.path_ptr,
-                                     ctx.path_size,
-                                     path_instruction_type::SUBSCRIPT,
-                                     path_instruction_type::WILDCARD,
-                                     path_instruction_type::SUBSCRIPT,
-                                     path_instruction_type::WILDCARD)) {
-          // special handling for the non-structure preserving double wildcard
-          // behavior in Hive
-          if (ctx.is_first_enter) {
-            ctx.is_first_enter = false;
-            ctx.g.write_start_array();
-          }
-
-          if (p.next_token() != json_token::END_ARRAY) {
-            // JSON validation check
-            if (json_token::ERROR == p.get_current_token()) { return false; }
-            push_ctx(ctx);
-            push_context(p.get_current_token(),
-                         5,
-                         ctx.g,
-                         write_style::flatten_style,
-                         ctx.path_ptr + 4,
-                         ctx.path_size - 4);
-          } else {
-            ctx.g.write_end_array();
-            ctx.task_is_done = true;
-            push_ctx(ctx);
-          }
-        }
-        // case (START_ARRAY, Subscript :: Wildcard :: xs) if style != QuotedStyle
-        // case path 6
-        else if (json_token::START_ARRAY == ctx.token &&
-                 path_match_elements(ctx.path_ptr,
-                                     ctx.path_size,
-                                     path_instruction_type::SUBSCRIPT,
-                                     path_instruction_type::WILDCARD) &&
-                 ctx.style != write_style::quoted_style) {
-          // retain Flatten, otherwise use Quoted... cannot use Raw within an array
-          write_style next_style = write_style::raw_style;
-          switch (ctx.style) {
-            case write_style::raw_style: next_style = write_style::quoted_style; break;
-            case write_style::flatten_style: next_style = write_style::flatten_style; break;
-            case write_style::quoted_style: next_style = write_style::quoted_style;  // never happen
-          }
-
-          // temporarily buffer child matches, the emitted json will need to be
-          // modified slightly if there is only a single element written
-
-          json_generator<> child_g;
-          if (ctx.is_first_enter) {
-            ctx.is_first_enter = false;
-            // create a child generator with hide outer array tokens mode.
-            child_g = ctx.g.new_child_generator();
-            // write first [ without output, without update len, only update internal state
-            child_g.write_first_start_array_without_output();
-          } else {
-            child_g = ctx.child_g;
-          }
-
-          if (p.next_token() != json_token::END_ARRAY) {
-            // JSON validation check
-            if (json_token::ERROR == p.get_current_token()) { return false; }
-
-            push_ctx(ctx);
-            // track the number of array elements and only emit an outer array if
-            // we've written more than one element, this matches Hive's behavior
-            push_context(
-              p.get_current_token(), 6, child_g, next_style, ctx.path_ptr + 2, ctx.path_size - 2);
-          } else {
-            char* child_g_start = child_g.get_output_start_position();
-            size_t child_g_len  = child_g.get_output_len();
-
-            if (ctx.dirty > 1) {
-              // add outer array tokens
-              ctx.g.write_child_raw_value(
-                child_g_start, child_g_len, /* write_outer_array_tokens */ true);
-              ctx.task_is_done = true;
-              push_ctx(ctx);
-            } else if (ctx.dirty == 1) {
-              // remove outer array tokens
-              ctx.g.write_child_raw_value(
-                child_g_start, child_g_len, /* write_outer_array_tokens */ false);
-              ctx.task_is_done = true;
-              push_ctx(ctx);
-            }  // else do not write anything
-          }
-        }
-        // case (START_ARRAY, Subscript :: Wildcard :: xs)
-        // case path 7
-        else if (json_token::START_ARRAY == ctx.token &&
-                 path_match_elements(ctx.path_ptr,
-                                     ctx.path_size,
-                                     path_instruction_type::SUBSCRIPT,
-                                     path_instruction_type::WILDCARD)) {
-          if (ctx.is_first_enter) {
-            ctx.is_first_enter = false;
-            ctx.g.write_start_array();
-          }
-
-          if (p.next_token() != json_token::END_ARRAY) {
-            // JSON validation check
-            if (json_token::ERROR == p.get_current_token()) { return false; }
-
-            // wildcards can have multiple matches, continually update the dirty
-            // count
-            push_ctx(ctx);
-            push_context(p.get_current_token(),
-                         7,
-                         ctx.g,
-                         write_style::quoted_style,
-                         ctx.path_ptr + 2,
-                         ctx.path_size - 2);
-          } else {
-            ctx.g.write_end_array();
-            ctx.task_is_done = true;
-            push_ctx(ctx);
-          }
-        }
-        /* case (START_ARRAY, Subscript :: Index(idx) :: (xs@Subscript :: Wildcard :: _)) */
-        // case path 8
-        else if (json_token::START_ARRAY == ctx.token &&
-                 thrust::get<0>(
-                   path_match_subscript_index_subscript_wildcard(ctx.path_ptr, ctx.path_size))) {
-          int idx = thrust::get<1>(
-            path_match_subscript_index_subscript_wildcard(ctx.path_ptr, ctx.path_size));
-
-          p.next_token();
-          // JSON validation check
-          if (json_token::ERROR == p.get_current_token()) { return false; }
-          ctx.is_first_enter = false;
-
-          int i = idx;
-          while (i > 0) {
-            if (p.get_current_token() == json_token::END_ARRAY) {
-              // terminate, nothing has been written
-              return false;
-            }
-
-            if (!p.try_skip_children()) { return false; }
-
-            p.next_token();
-            // JSON validation check
-            if (json_token::ERROR == p.get_current_token()) { return false; }
-
-            --i;
-          }
-
-          // i == 0
-          push_ctx(ctx);
-          push_context(p.get_current_token(),
-                       8,
-=======
 __device__ inline bool path_is_empty(size_t path_size) { return path_size == 0; }
 
 __device__ inline bool path_match_element(path_instruction const* path_ptr,
@@ -1658,19 +897,10 @@
           // count
           push_context(p.get_current_token(),
                        7,
->>>>>>> abf48f3b
                        ctx.g,
                        write_style::quoted_style,
                        ctx.path_ptr + 2,
                        ctx.path_size - 2);
-<<<<<<< HEAD
-        }
-        // case (START_ARRAY, Subscript :: Index(idx) :: xs)
-        // case path 9
-        else if (json_token::START_ARRAY == ctx.token &&
-                 thrust::get<0>(path_match_subscript_index(ctx.path_ptr, ctx.path_size))) {
-          int idx = thrust::get<1>(path_match_subscript_index(ctx.path_ptr, ctx.path_size));
-=======
         } else {
           ctx.g.write_end_array();
           ctx.task_is_done = true;
@@ -1697,190 +927,11 @@
           }
 
           if (!p.try_skip_children()) { return false; }
->>>>>>> abf48f3b
 
           p.next_token();
           // JSON validation check
           if (json_token::ERROR == p.get_current_token()) { return false; }
 
-<<<<<<< HEAD
-          int i = idx;
-          while (i > 0) {
-            if (p.get_current_token() == json_token::END_ARRAY) {
-              // terminate, nothing has been written
-              return false;
-            }
-
-            if (!p.try_skip_children()) { return false; }
-
-            p.next_token();
-            // JSON validation check
-            if (json_token::ERROR == p.get_current_token()) { return false; }
-
-            --i;
-          }
-
-          // i == 0
-          push_ctx(ctx);
-          push_context(
-            p.get_current_token(), 9, ctx.g, ctx.style, ctx.path_ptr + 2, ctx.path_size - 2);
-        }
-        // case (FIELD_NAME, Named(name) :: xs) if p.getCurrentName == name
-        // case path 10
-        else if (json_token::FIELD_NAME == ctx.token &&
-                 thrust::get<0>(path_match_named(ctx.path_ptr, ctx.path_size)) &&
-                 p.match_current_field_name(
-                   thrust::get<1>(path_match_named(ctx.path_ptr, ctx.path_size)))) {
-          if (p.next_token() != json_token::VALUE_NULL) {
-            // JSON validation check
-            if (json_token::ERROR == p.get_current_token()) { return false; }
-            push_ctx(ctx);
-            push_context(
-              p.get_current_token(), 10, ctx.g, ctx.style, ctx.path_ptr + 1, ctx.path_size - 1);
-          } else {
-            return false;
-          }
-        }
-        // case (FIELD_NAME, Wildcard :: xs)
-        // case path 11
-        else if (json_token::FIELD_NAME == ctx.token &&
-                 path_match_element(ctx.path_ptr, ctx.path_size, path_instruction_type::WILDCARD)) {
-          p.next_token();
-          // JSON validation check
-          if (json_token::ERROR == p.get_current_token()) { return false; }
-          push_ctx(ctx);
-          push_context(
-            p.get_current_token(), 11, ctx.g, ctx.style, ctx.path_ptr + 1, ctx.path_size - 1);
-        }
-        // case _ =>
-        // case path 12
-        else {
-          if (!p.try_skip_children()) { return false; }
-          // default case path, return false for this task
-          ctx.dirty        = 0;
-          ctx.task_is_done = true;
-          push_ctx(ctx);
-        }
-      } else {
-        // current context is done.
-
-        // pop parent task
-        // update parent task info according to current task result
-        if (pop_context(p_ctx)) {
-          // case (VALUE_STRING, Nil) if style == RawStyle
-          // case path 1
-          if (1 == ctx.case_path) {
-            // never happen
-          }
-          // case (START_ARRAY, Nil) if style == FlattenStyle
-          // case path 2
-          else if (2 == ctx.case_path) {
-            // collect result from child task
-            p_ctx.dirty += ctx.dirty;
-            // copy generator states to parent task;
-            p_ctx.g = ctx.g;
-            push_ctx(p_ctx);
-          }
-          // case (_, Nil)
-          // case path 3
-          else if (3 == ctx.case_path) {
-            // never happen
-          }
-          // case (START_OBJECT, Key :: xs)
-          // case path 4
-          else if (4 == ctx.case_path) {
-            if (p_ctx.dirty < 1 && ctx.dirty > 0) { p_ctx.dirty = ctx.dirty; }
-            // copy generator states to parent task;
-            p_ctx.g = ctx.g;
-            push_ctx(p_ctx);
-          }
-          // case (START_ARRAY, Subscript :: Wildcard :: Subscript :: Wildcard :: xs)
-          // case path 5
-          else if (5 == ctx.case_path) {
-            // collect result from child task
-            p_ctx.dirty += ctx.dirty;
-            // copy generator states to parent task;
-            p_ctx.g = ctx.g;
-            push_ctx(p_ctx);
-          }
-          // case (START_ARRAY, Subscript :: Wildcard :: xs) if style != QuotedStyle
-          // case path 6
-          else if (6 == ctx.case_path) {
-            // collect result from child task
-            p_ctx.dirty += ctx.dirty;
-            // update child generator for parent task
-            p_ctx.child_g = ctx.g;
-            push_ctx(p_ctx);
-          }
-          // case (START_ARRAY, Subscript :: Wildcard :: xs)
-          // case path 7
-          else if (7 == ctx.case_path) {
-            // collect result from child task
-            p_ctx.dirty += ctx.dirty;
-            // copy generator states to parent task;
-            p_ctx.g = ctx.g;
-            push_ctx(p_ctx);
-          }
-          /* case (START_ARRAY, Subscript :: Index(idx) :: (xs@Subscript :: Wildcard :: _)) */
-          // case path 8
-          // case (START_ARRAY, Subscript :: Index(idx) :: xs)
-          // case path 9
-          else if (8 == ctx.case_path || 9 == ctx.case_path) {
-            // collect result from child task
-            p_ctx.dirty += ctx.dirty;
-
-            // post logic:
-            while (p.next_token() != json_token::END_ARRAY) {
-              // JSON validation check
-              if (json_token::ERROR == p.get_current_token()) { return false; }
-              // advance the token stream to the end of the array
-              if (!p.try_skip_children()) { return false; }
-            }
-            // task is done
-            p_ctx.task_is_done = true;
-            // copy generator states to parent task;
-            p_ctx.g = ctx.g;
-            push_ctx(p_ctx);
-          }
-          // case (FIELD_NAME, Named(name) :: xs) if p.getCurrentName == name
-          // case path 10
-          else if (10 == ctx.case_path) {
-            // collect result from child task
-            p_ctx.dirty += ctx.dirty;
-            // task is done
-            p_ctx.task_is_done = true;
-            // copy generator states to parent task;
-            p_ctx.g = ctx.g;
-            push_ctx(p_ctx);
-          }
-          // case (FIELD_NAME, Wildcard :: xs)
-          // case path 11
-          else if (11 == ctx.case_path) {
-            // collect result from child task
-            p_ctx.dirty += ctx.dirty;
-            // task is done
-            p_ctx.task_is_done = true;
-            // copy generator states to parent task;
-            p_ctx.g = ctx.g;
-            push_ctx(p_ctx);
-          }
-          // case _ =>
-          // case path 12
-          else {
-            // never happen
-          }
-        } else {
-          // has no parent task, stack is empty, will exit
-        }
-      }
-    }
-
-    // copy output len
-    root_g.set_output_len(ctx.g.get_output_len());
-    return ctx.dirty > 0;
-  }
-};
-=======
           --i;
         }
 
@@ -2052,7 +1103,6 @@
   root_g.set_output_len(stack[0].g.get_output_len());
   return stack[0].dirty > 0;
 }
->>>>>>> abf48f3b
 
 rmm::device_uvector<path_instruction> construct_path_commands(
   std::vector<std::tuple<path_instruction_type, std::string, int64_t>> const& instructions,
