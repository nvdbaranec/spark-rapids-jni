--- conflicted
+++ resolved
@@ -31,192 +31,6 @@
 
 namespace {
 
-<<<<<<< HEAD
-=======
-using spark_hash_value_type = int32_t;
-
-__device__ inline uint32_t rotate_bits_left(uint32_t x, uint32_t r)
-{
-  // This function is equivalent to (x << r) | (x >> (32 - r))
-  return __funnelshift_l(x, x, r);
-}
-
-template <typename Key, CUDF_ENABLE_IF(not cudf::is_nested<Key>())>
-struct SparkMurmurHash3_32 {
-  using result_type = spark_hash_value_type;
-
-  constexpr SparkMurmurHash3_32() = default;
-  constexpr SparkMurmurHash3_32(uint32_t seed) : m_seed(seed) {}
-
-  [[nodiscard]] __device__ inline uint32_t fmix32(uint32_t h) const
-  {
-    h ^= h >> 16;
-    h *= 0x85ebca6b;
-    h ^= h >> 13;
-    h *= 0xc2b2ae35;
-    h ^= h >> 16;
-    return h;
-  }
-
-  [[nodiscard]] __device__ inline uint32_t getblock32(std::byte const* data,
-                                                      cudf::size_type offset) const
-  {
-    // Read a 4-byte value from the data pointer as individual bytes for safe
-    // unaligned access (very likely for string types).
-    auto block = reinterpret_cast<uint8_t const*>(data + offset);
-    return block[0] | (block[1] << 8) | (block[2] << 16) | (block[3] << 24);
-  }
-
-  [[nodiscard]] result_type __device__ inline operator()(Key const& key) const
-  {
-    return compute(key);
-  }
-
-  template <typename T>
-  result_type __device__ inline compute(T const& key) const
-  {
-    return compute_bytes(reinterpret_cast<std::byte const*>(&key), sizeof(T));
-  }
-
-  result_type __device__ inline compute_remaining_bytes(std::byte const* data,
-                                                        cudf::size_type len,
-                                                        cudf::size_type tail_offset,
-                                                        result_type h) const
-  {
-    // Process remaining bytes that do not fill a four-byte chunk using Spark's approach
-    // (does not conform to normal MurmurHash3).
-    for (auto i = tail_offset; i < len; i++) {
-      // We require a two-step cast to get the k1 value from the byte. First,
-      // we must cast to a signed int8_t. Then, the sign bit is preserved when
-      // casting to uint32_t under 2's complement. Java preserves the sign when
-      // casting byte-to-int, but C++ does not.
-      uint32_t k1 = static_cast<uint32_t>(std::to_integer<int8_t>(data[i]));
-      k1 *= c1;
-      k1 = spark_rapids_jni::rotate_bits_left(k1, rot_c1);
-      k1 *= c2;
-      h ^= k1;
-      h = spark_rapids_jni::rotate_bits_left(h, rot_c2);
-      h = h * 5 + c3;
-    }
-    return h;
-  }
-
-  result_type __device__ compute_bytes(std::byte const* data, cudf::size_type const len) const
-  {
-    constexpr cudf::size_type BLOCK_SIZE = 4;
-    cudf::size_type const nblocks        = len / BLOCK_SIZE;
-    cudf::size_type const tail_offset    = nblocks * BLOCK_SIZE;
-    result_type h                        = m_seed;
-
-    // Process all four-byte chunks.
-    for (cudf::size_type i = 0; i < nblocks; i++) {
-      uint32_t k1 = getblock32(data, i * BLOCK_SIZE);
-      k1 *= c1;
-      k1 = spark_rapids_jni::rotate_bits_left(k1, rot_c1);
-      k1 *= c2;
-      h ^= k1;
-      h = spark_rapids_jni::rotate_bits_left(h, rot_c2);
-      h = h * 5 + c3;
-    }
-
-    h = compute_remaining_bytes(data, len, tail_offset, h);
-
-    // Finalize hash.
-    h ^= len;
-    h = fmix32(h);
-    return h;
-  }
-
- private:
-  uint32_t m_seed{cudf::DEFAULT_HASH_SEED};
-  static constexpr uint32_t c1     = 0xcc9e2d51;
-  static constexpr uint32_t c2     = 0x1b873593;
-  static constexpr uint32_t c3     = 0xe6546b64;
-  static constexpr uint32_t rot_c1 = 15;
-  static constexpr uint32_t rot_c2 = 13;
-};
-
-template <>
-spark_hash_value_type __device__ inline SparkMurmurHash3_32<bool>::operator()(bool const& key) const
-{
-  return compute<uint32_t>(key);
-}
-
-template <>
-spark_hash_value_type __device__ inline SparkMurmurHash3_32<int8_t>::operator()(
-  int8_t const& key) const
-{
-  return compute<uint32_t>(key);
-}
-
-template <>
-spark_hash_value_type __device__ inline SparkMurmurHash3_32<uint8_t>::operator()(
-  uint8_t const& key) const
-{
-  return compute<uint32_t>(key);
-}
-
-template <>
-spark_hash_value_type __device__ inline SparkMurmurHash3_32<int16_t>::operator()(
-  int16_t const& key) const
-{
-  return compute<uint32_t>(key);
-}
-
-template <>
-spark_hash_value_type __device__ inline SparkMurmurHash3_32<uint16_t>::operator()(
-  uint16_t const& key) const
-{
-  return compute<uint32_t>(key);
-}
-
-template <>
-spark_hash_value_type __device__ inline SparkMurmurHash3_32<float>::operator()(
-  float const& key) const
-{
-  return compute<float>(spark_rapids_jni::normalize_nans(key));
-}
-
-template <>
-spark_hash_value_type __device__ inline SparkMurmurHash3_32<double>::operator()(
-  double const& key) const
-{
-  return compute<double>(spark_rapids_jni::normalize_nans(key));
-}
-
-template <>
-spark_hash_value_type __device__ inline SparkMurmurHash3_32<cudf::string_view>::operator()(
-  cudf::string_view const& key) const
-{
-  auto const data = reinterpret_cast<std::byte const*>(key.data());
-  auto const len  = key.size_bytes();
-  return compute_bytes(data, len);
-}
-
-template <>
-spark_hash_value_type __device__ inline SparkMurmurHash3_32<numeric::decimal32>::operator()(
-  numeric::decimal32 const& key) const
-{
-  return compute<uint64_t>(key.value());
-}
-
-template <>
-spark_hash_value_type __device__ inline SparkMurmurHash3_32<numeric::decimal64>::operator()(
-  numeric::decimal64 const& key) const
-{
-  return compute<uint64_t>(key.value());
-}
-
-template <>
-spark_hash_value_type __device__ inline SparkMurmurHash3_32<numeric::decimal128>::operator()(
-  numeric::decimal128 const& key) const
-{
-  auto [java_d, length] = to_java_bigdecimal(key);
-  auto bytes            = reinterpret_cast<std::byte*>(&java_d);
-  return compute_bytes(bytes, length);
-}
-
->>>>>>> 29d4adc5
 /**
  * @brief Computes the hash value of a row in the given table.
  *
